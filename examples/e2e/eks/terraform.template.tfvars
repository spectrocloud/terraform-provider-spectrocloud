--- conflicted
+++ resolved
@@ -85,28 +85,8 @@
 #  "{enter AWS Availability Zone B}" = "{enter Subnet for AZ A, ...}"
 #}
 
-<<<<<<< HEAD
-aws_vpc_id = "{enter AWS Vpc Id}" #e.g: vpc-0e03ff84a894d4
-
-master_azs_subnets_map = {
-  "{enter AWS Availability Zone A}" = "{enter Subnet For Availability Zone A}",
-  "{enter AWS Availability Zone B}" = "{enter Subnet For Availability Zone B}"
-}
-/*
-eg. master_azs_subnets_map = {
-      "us-west-2a" = "subnet-0d4978ddbff16c868",
-      "us-west-2b" = "subnet-041a35c9c06eeb701"
-    }
-*/
-
-worker_azs_subnets_map = {
-  "{enter AWS Availability Zone A}" = "{enter Subnet For Availability Zone A}",
-  "{enter AWS Availability Zone B}" = "{enter Subnet For Availability Zone B}"
-}
-=======
 ## e.g:
 ## master_azs_subnets_map = {
 ##   "us-west-2a" = "subnet-12345,subnet-4567"
 ##   "us-west-2b" = "subnet-12345,subnet-4567"
-## }
->>>>>>> bf9776b5
+## }