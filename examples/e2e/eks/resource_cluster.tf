
resource "spectrocloud_cluster_eks" "cluster" {
<<<<<<< HEAD
  name               = "eks-dev"
=======
  name               = "eks-dev1"
>>>>>>> bf9776b5
  cluster_profile_id = spectrocloud_cluster_profile.profile.id
  cloud_account_id   = spectrocloud_cloudaccount_aws.account.id

  cloud_config {
    ssh_key_name = var.aws_ssh_key_name
    region       = var.aws_region
    vpc_id       = var.aws_vpc_id
<<<<<<< HEAD
  }

  # To override or specify values for a cluster:

  # pack {
  #   name   = "spectro-byo-manifest"
  #   tag    = "1.0.x"
  #   values = <<-EOT
  #     manifests:
  #       byo-manifest:
  #         contents: |
  #           # Add manifests here
  #           apiVersion: v1
  #           kind: Namespace
  #           metadata:
  #             labels:
  #               app: wordpress
  #               app2: wordpress2
  #             name: wordpress
  #   EOT
  # }

  machine_pool {
    control_plane = true
    name          = "master-pool"
    count         = 1
    instance_type = "t3.large"
    disk_size_gb  = 62
    az_subnets    = var.master_azs_subnets_map
=======
    az_subnets   = var.master_azs_subnets_map
>>>>>>> bf9776b5
  }

  machine_pool {
    name          = "worker-basic"
    count         = 3
    instance_type = "t3.large"
    az_subnets    = var.worker_azs_subnets_map
    disk_size_gb  = 60
  }
}<|MERGE_RESOLUTION|>--- conflicted
+++ resolved
@@ -1,50 +1,16 @@
-
 resource "spectrocloud_cluster_eks" "cluster" {
-<<<<<<< HEAD
-  name               = "eks-dev"
-=======
   name               = "eks-dev1"
->>>>>>> bf9776b5
-  cluster_profile_id = spectrocloud_cluster_profile.profile.id
   cloud_account_id   = spectrocloud_cloudaccount_aws.account.id
 
   cloud_config {
     ssh_key_name = var.aws_ssh_key_name
     region       = var.aws_region
     vpc_id       = var.aws_vpc_id
-<<<<<<< HEAD
+    az_subnets   = var.master_azs_subnets_map
   }
 
-  # To override or specify values for a cluster:
-
-  # pack {
-  #   name   = "spectro-byo-manifest"
-  #   tag    = "1.0.x"
-  #   values = <<-EOT
-  #     manifests:
-  #       byo-manifest:
-  #         contents: |
-  #           # Add manifests here
-  #           apiVersion: v1
-  #           kind: Namespace
-  #           metadata:
-  #             labels:
-  #               app: wordpress
-  #               app2: wordpress2
-  #             name: wordpress
-  #   EOT
-  # }
-
-  machine_pool {
-    control_plane = true
-    name          = "master-pool"
-    count         = 1
-    instance_type = "t3.large"
-    disk_size_gb  = 62
-    az_subnets    = var.master_azs_subnets_map
-=======
-    az_subnets   = var.master_azs_subnets_map
->>>>>>> bf9776b5
+  cluster_profile {
+    cluster_profile_id = spectrocloud_cluster_profile.profile.id
   }
 
   machine_pool {
