--- conflicted
+++ resolved
@@ -204,14 +204,9 @@
 							Description: "Availability zones for the machine pool.",
 						},
 						"is_system_node_pool": {
-<<<<<<< HEAD
-							Type:     schema.TypeBool,
-							Optional: true,
-=======
 							Type:        schema.TypeBool,
-							Required:    true,
+							Optional:    true,
 							Description: "Whether this machine pool is a system node pool.",
->>>>>>> 5b1d4bfa
 						},
 						"os_type": {
 							Type:     schema.TypeString,
