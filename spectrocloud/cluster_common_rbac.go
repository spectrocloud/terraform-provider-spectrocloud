--- conflicted
+++ resolved
@@ -6,7 +6,6 @@
 	"github.com/spectrocloud/terraform-provider-spectrocloud/pkg/client"
 )
 
-<<<<<<< HEAD
 func toClusterRBACsInputEntities(d *schema.ResourceData) []*models.V1ClusterRbacInputEntity {
 
 	rbacs := toRbacInputEntities(toClusterRbac(GetBindings(d)))
@@ -15,16 +14,12 @@
 }
 
 func GetBindings(d *schema.ResourceData) []*models.V1ClusterRbacBinding {
-=======
-func toClusterRBACs(d *schema.ResourceData) []*models.V1ClusterRbacInputEntity {
->>>>>>> 8c21f3b9
 	bindings := make([]*models.V1ClusterRbacBinding, 0)
 
 	if d.Get("cluster_rbac_binding") == nil {
 		return nil
 	}
 	for _, clusterRbac := range d.Get("cluster_rbac_binding").([]interface{}) {
-<<<<<<< HEAD
 		for _, binding := range toClusterRBACBindings(clusterRbac) {
 			bindings = append(bindings, binding)
 		}
@@ -57,46 +52,11 @@
 			break
 		default:
 			break
-=======
-		for _, binding := range toClusterRBAC(clusterRbac) {
-			bindings = append(bindings, binding)
->>>>>>> 8c21f3b9
 		}
 
 	}
 
-<<<<<<< HEAD
-=======
-	rbacs := toRbacInputEntities(&models.V1ClusterRbac{
-		Spec: &models.V1ClusterRbacSpec{
-			Bindings: bindings,
-		},
-	})
 
-	return rbacs
-}
-
-func toRbacInputEntities(config *models.V1ClusterRbac) []*models.V1ClusterRbacInputEntity {
-	rbacs := make([]*models.V1ClusterRbacInputEntity, 0)
-
-	clusterRoleBindings := make([]*models.V1ClusterRbacBinding, 0)
-	roleBindings := make([]*models.V1ClusterRbacBinding, 0)
-
-	for _, binding := range config.Spec.Bindings {
-		switch binding.Type {
-		case "ClusterRoleBinding":
-			clusterRoleBindings = append(clusterRoleBindings, binding)
-			break
-		case "RoleBinding":
-			roleBindings = append(roleBindings, binding)
-			break
-		default:
-			break
-		}
-
-	}
-
->>>>>>> 8c21f3b9
 	if len(clusterRoleBindings) > 0 {
 		rbacs = append(rbacs, &models.V1ClusterRbacInputEntity{
 			Spec: &models.V1ClusterRbacSpec{
@@ -115,11 +75,7 @@
 	return rbacs
 }
 
-<<<<<<< HEAD
 func toClusterRBACBindings(clusterRbacBinding interface{}) []*models.V1ClusterRbacBinding {
-=======
-func toClusterRBAC(clusterRbacBinding interface{}) []*models.V1ClusterRbacBinding {
->>>>>>> 8c21f3b9
 	m := clusterRbacBinding.(map[string]interface{})
 
 	role, _ := m["role"].(map[string]interface{})
@@ -187,11 +143,7 @@
 }
 
 func updateClusterRBAC(c *client.V1Client, d *schema.ResourceData) error {
-<<<<<<< HEAD
 	if rbacs := toClusterRBACsInputEntities(d); rbacs != nil {
-=======
-	if rbacs := toClusterRBACs(d); rbacs != nil {
->>>>>>> 8c21f3b9
 		return c.ApplyClusterRbacConfig(d.Id(), rbacs)
 	}
 	return nil
