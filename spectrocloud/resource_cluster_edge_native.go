--- conflicted
+++ resolved
@@ -330,19 +330,14 @@
 	}
 
 	diagnostics, isError := waitForClusterCreation(ctx, d, uid, diags, c, true)
+	if len(diagnostics) > 0 {
+		diags = append(diags, diagnostics...)
+	}
 	if isError {
 		return diagnostics
 	}
-<<<<<<< HEAD
-	if len(diagnostics) > 0 {
-		diags = append(diags, diagnostics...)
-	}
-
-	readDiags := resourceClusterEdgeNativeRead(ctx, d, m)
-	diags = append(diags, readDiags...)
-=======
+
 	resourceClusterEdgeNativeRead(ctx, d, m)
->>>>>>> 96a3cf94
 
 	return diags
 }
