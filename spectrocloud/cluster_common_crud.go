package spectrocloud

import (
	"context"
	"log"
	"time"

	"github.com/hashicorp/terraform-plugin-sdk/v2/diag"
	"github.com/hashicorp/terraform-plugin-sdk/v2/helper/retry"
	"github.com/hashicorp/terraform-plugin-sdk/v2/helper/schema"
	"github.com/spectrocloud/hapi/models"
	"github.com/spectrocloud/palette-sdk-go/client"
)

var resourceClusterReadyPendingStates = []string{
	"NotReady",
}

var resourceClusterDeletePendingStates = []string{
	"Pending",
	"Provisioning",
	"Running",
	"Deleting",
	"Importing",
}
var resourceClusterCreatePendingStates = []string{
	"Unknown",
	"Pending",
	"Provisioning",
	"Importing",
}

var virtualClusterLifecycleStates = []string{
	"Resuming",
	"Pausing",
	"Paused",
}

func waitForClusterReady(ctx context.Context, d *schema.ResourceData, scope, uid string, diags diag.Diagnostics, c *client.V1Client) (diag.Diagnostics, bool) {
	d.SetId(uid)

	stateConf := &retry.StateChangeConf{
		Pending:    resourceClusterReadyPendingStates,
		Target:     []string{"Ready"},
		Refresh:    resourceClusterReadyRefreshFunc(c, scope, d.Id()),
		Timeout:    d.Timeout(schema.TimeoutCreate) - 1*time.Minute,
		MinTimeout: 10 * time.Second,
		Delay:      30 * time.Second,
	}

	// Wait, catching any errors
	_, err := stateConf.WaitForStateContext(ctx)
	if err != nil {
		return diag.FromErr(err), true
	}
	return nil, false
}

func waitForVirtualClusterLifecyclePause(ctx context.Context, d *schema.ResourceData, uid string, diags diag.Diagnostics, c *client.V1Client) (diag.Diagnostics, bool) {
	clusterContext := d.Get("context").(string)

	d.SetId(uid)
	stateConf := &retry.StateChangeConf{
		Pending:    virtualClusterLifecycleStates,
		Target:     []string{"Paused"},
		Refresh:    resourceVirtualClusterLifecycleStateRefreshFunc(c, clusterContext, d.Id()),
		Timeout:    d.Timeout(schema.TimeoutCreate) - 1*time.Minute,
		MinTimeout: 10 * time.Second,
		Delay:      30 * time.Second,
	}

	// Wait, catching any errors
	_, err := stateConf.WaitForStateContext(ctx)
	if err != nil {
		return diag.FromErr(err), true
	}
	return nil, false
}
func waitForVirtualClusterLifecycleResume(ctx context.Context, d *schema.ResourceData, uid string, diags diag.Diagnostics, c *client.V1Client) (diag.Diagnostics, bool) {
	clusterContext := d.Get("context").(string)

	d.SetId(uid)
	stateConf := &retry.StateChangeConf{
		Pending:    virtualClusterLifecycleStates,
		Target:     []string{"Running"},
		Refresh:    resourceVirtualClusterLifecycleStateRefreshFunc(c, clusterContext, d.Id()),
		Timeout:    d.Timeout(schema.TimeoutCreate) - 1*time.Minute,
		MinTimeout: 10 * time.Second,
		Delay:      30 * time.Second,
	}

	// Wait, catching any errors
	_, err := stateConf.WaitForStateContext(ctx)
	if err != nil {
		return diag.FromErr(err), true
	}
	return nil, false
}

func resourceClusterReadyRefreshFunc(c *client.V1Client, scope, id string) retry.StateRefreshFunc {
	return func() (interface{}, string, error) {
		cluster, err := c.GetClusterWithoutStatus(scope, id)
		if err != nil {
			return nil, "", err
		} else if cluster == nil || cluster.Status == nil {
			return nil, "NotReady", nil
		}
		return cluster, "Ready", nil
	}
}

func waitForClusterCreation(ctx context.Context, d *schema.ResourceData, scope, uid string, diags diag.Diagnostics, c *client.V1Client, initial bool) (diag.Diagnostics, bool) {
	d.SetId(uid)

	if initial { // only skip_completion when initally creating a cluster, do not skip when attach addon profile
		if d.Get("skip_completion") != nil && d.Get("skip_completion").(bool) {
			return diags, true
		}

		if _, found := toTags(d)["skip_completion"]; found {
			return diags, true
		}
	}

	diagnostics, isError := waitForClusterReady(ctx, d, scope, uid, diags, c)
	if isError {
		return diagnostics, true
	}

	stateConf := &retry.StateChangeConf{
		Pending:    resourceClusterCreatePendingStates,
		Target:     []string{"Running"},
		Refresh:    resourceClusterStateRefreshFunc(c, scope, d.Id()),
		Timeout:    d.Timeout(schema.TimeoutCreate) - 1*time.Minute,
		MinTimeout: 10 * time.Second,
		Delay:      30 * time.Second,
	}

	// Wait, catching any errors
	_, err := stateConf.WaitForStateContext(ctx)
	if err != nil {
		return diag.FromErr(err), true
	}
	return nil, false
}

//	var resourceClusterUpdatePendingStates = []string{
//		"backing-up",
//		"modifying",
//		"resetting-master-credentials",
//		"upgrading",
//	}
func waitForClusterDeletion(ctx context.Context, c *client.V1Client, scope, id string, timeout time.Duration) error {
	stateConf := &retry.StateChangeConf{
		Pending:    resourceClusterDeletePendingStates,
		Target:     nil, // wait for deleted
		Refresh:    resourceClusterStateRefreshFunc(c, scope, id),
		Timeout:    timeout,
		MinTimeout: 10 * time.Second,
		Delay:      30 * time.Second,
	}

	_, err := stateConf.WaitForStateContext(ctx)

	return err
}

func resourceClusterStateRefreshFunc(c *client.V1Client, scope, id string) retry.StateRefreshFunc {
	return func() (interface{}, string, error) {
		cluster, err := c.GetCluster(scope, id)
		if err != nil {
			return nil, "", err
		} else if cluster == nil {
			return nil, "Deleted", nil
		}

		state := cluster.Status.State
		log.Printf("Cluster state (%s): %s", id, state)

		return cluster, state, nil
	}
}

func resourceVirtualClusterLifecycleStateRefreshFunc(c *client.V1Client, scope, id string) retry.StateRefreshFunc {
	return func() (interface{}, string, error) {
		cluster, err := c.GetCluster(scope, id)
		if err != nil {
			return nil, "", err
		} else if cluster == nil {
			return nil, "Deleted", nil
		}

		state := cluster.Status.Virtual.LifecycleStatus.Status
		log.Printf("Cluster state (%s): %s", id, state)

		return cluster, state, nil
	}
}

func resourceClusterRead(d *schema.ResourceData, c *client.V1Client, diags diag.Diagnostics) (*models.V1SpectroCluster, error) {
	uid := d.Id()

	clusterContext := "project"
	if v, ok := d.GetOk("context"); ok {
		clusterContext = v.(string)
	}
	cluster, err := c.GetCluster(clusterContext, uid)
	if err != nil {
		return nil, err
	}
	return cluster, nil
}

func resourceClusterDelete(ctx context.Context, d *schema.ResourceData, m interface{}) diag.Diagnostics {
	c := m.(*client.V1Client)
	var diags diag.Diagnostics
<<<<<<< HEAD
	var err error
	if forceDelete, ok := d.GetOk("force_delete"); ok && forceDelete == true {
		forceDeleteDelay := d.Get("force_delete_delay").(int)
		forceDeleteDelaDuration := time.Duration(forceDeleteDelay) * time.Minute
		if forceDeleteDelaDuration <= d.Timeout(schema.TimeoutDelete) {
			err = c.DeleteCluster(d.Id())
			if err != nil {
				return diag.FromErr(err)
			}
			err = waitForClusterDeletion(ctx, c, d.Id(), forceDeleteDelaDuration) // It will wait for 20 minutes by default and try force_delete
			if err != nil {
				err = c.ForceDeleteCluster(d.Id(), true)
				if err != nil {
					return diag.FromErr(err)
				}
			}
		} else {
			diags = append(diags, diag.Diagnostic{
				Severity: diag.Error,
				Summary:  "Force delete validation failed",
				Detail:   "`force_delete_delay` is should not be greater than default delete timeout.",
			})
			return diags
		}
	} else {
		err = c.DeleteCluster(d.Id())
		if err != nil {
			return diag.FromErr(err)
		}
	}
	if err := waitForClusterDeletion(ctx, c, d.Id(), d.Timeout(schema.TimeoutDelete)); err != nil {
=======

	clusterContext := d.Get("context").(string)
	err := c.DeleteCluster(clusterContext, d.Id())
	if err != nil {
		return diag.FromErr(err)
	}

	if err := waitForClusterDeletion(ctx, c, clusterContext, d.Id(), d.Timeout(schema.TimeoutDelete)); err != nil {
>>>>>>> f565a586
		return diag.FromErr(err)
	}
	return diags
}<|MERGE_RESOLUTION|>--- conflicted
+++ resolved
@@ -214,19 +214,19 @@
 func resourceClusterDelete(ctx context.Context, d *schema.ResourceData, m interface{}) diag.Diagnostics {
 	c := m.(*client.V1Client)
 	var diags diag.Diagnostics
-<<<<<<< HEAD
 	var err error
+	clusterContext := d.Get("context").(string)
 	if forceDelete, ok := d.GetOk("force_delete"); ok && forceDelete == true {
 		forceDeleteDelay := d.Get("force_delete_delay").(int)
 		forceDeleteDelaDuration := time.Duration(forceDeleteDelay) * time.Minute
 		if forceDeleteDelaDuration <= d.Timeout(schema.TimeoutDelete) {
-			err = c.DeleteCluster(d.Id())
+			err = c.DeleteCluster(clusterContext, d.Id())
 			if err != nil {
 				return diag.FromErr(err)
 			}
-			err = waitForClusterDeletion(ctx, c, d.Id(), forceDeleteDelaDuration) // It will wait for 20 minutes by default and try force_delete
+			err = waitForClusterDeletion(ctx, c, clusterContext, d.Id(), forceDeleteDelaDuration) // It will wait for 20 minutes by default and try force_delete
 			if err != nil {
-				err = c.ForceDeleteCluster(d.Id(), true)
+				err = c.ForceDeleteCluster(clusterContext, d.Id(), true)
 				if err != nil {
 					return diag.FromErr(err)
 				}
@@ -240,22 +240,12 @@
 			return diags
 		}
 	} else {
-		err = c.DeleteCluster(d.Id())
+		err = c.DeleteCluster(clusterContext, d.Id())
 		if err != nil {
 			return diag.FromErr(err)
 		}
 	}
-	if err := waitForClusterDeletion(ctx, c, d.Id(), d.Timeout(schema.TimeoutDelete)); err != nil {
-=======
-
-	clusterContext := d.Get("context").(string)
-	err := c.DeleteCluster(clusterContext, d.Id())
-	if err != nil {
-		return diag.FromErr(err)
-	}
-
 	if err := waitForClusterDeletion(ctx, c, clusterContext, d.Id(), d.Timeout(schema.TimeoutDelete)); err != nil {
->>>>>>> f565a586
 		return diag.FromErr(err)
 	}
 	return diags
