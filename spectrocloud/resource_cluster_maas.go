--- conflicted
+++ resolved
@@ -347,10 +347,7 @@
 
 		for _, mp := range ns.List() {
 			machinePoolResource := mp.(map[string]interface{})
-<<<<<<< HEAD
-=======
 			// since known issue in TF SDK: https://github.com/hashicorp/terraform-plugin-sdk/issues/588
->>>>>>> 1d3cddbf
 			if machinePoolResource["name"].(string) != "" {
 				name := machinePoolResource["name"].(string)
 				hash := resourceMachinePoolMaasHash(machinePoolResource)
