--- conflicted
+++ resolved
@@ -206,10 +206,6 @@
 	isSync := d.Get("is_synchronization").(bool)
 	switch registryType {
 	case "ecr":
-<<<<<<< HEAD
-
-=======
->>>>>>> 932ca162
 		registry := toRegistryEcr(d)
 		if err := validateRegistryCred(c, registryType, providerType, isSync, nil, registry.Spec); err != nil {
 			return diag.FromErr(err)
