--- conflicted
+++ resolved
@@ -223,10 +223,7 @@
 						},
 						"capacity_type": {
 							Type:     schema.TypeString,
-<<<<<<< HEAD
-=======
 							Default:  "on-demand",
->>>>>>> 0a85dc75
 							Optional: true,
 						},
 						"max_price": {
@@ -484,18 +481,12 @@
 		oi["name"] = machinePool.Name
 		oi["count"] = int(machinePool.Size)
 		oi["instance_type"] = machinePool.InstanceType
-<<<<<<< HEAD
-		oi["capacity_type"] = machinePool.CapacityType
-		oi["max_price"] = machinePool.SpotMarketOptions.MaxPrice
-
-=======
 		if machinePool.CapacityType != nil {
 			oi["capacity_type"] = machinePool.CapacityType
 		}
 		if machinePool.SpotMarketOptions != nil {
 			oi["max_price"] = machinePool.SpotMarketOptions.MaxPrice
 		}
->>>>>>> 0a85dc75
 		oi["disk_size_gb"] = int(machinePool.RootDeviceSize)
 		if len(machinePool.SubnetIds) > 0 {
 			oi["az_subnets"] = machinePool.SubnetIds
@@ -799,18 +790,6 @@
 		}
 	}
 
-<<<<<<< HEAD
-	capacityType, spotMarketOptions := getInstanceProperties(m)
-
-	mp := &models.V1EksMachinePoolConfigEntity{
-		CloudConfig: &models.V1EksMachineCloudConfigEntity{
-			RootDeviceSize:    int64(m["disk_size_gb"].(int)),
-			InstanceType:      m["instance_type"].(string),
-			CapacityType:      &capacityType,
-			SpotMarketOptions: &spotMarketOptions,
-			Azs:               azs,
-			Subnets:           subnets,
-=======
 	capacityType := "on-demand" // on-demand by default.
 	if m["capacity_type"] != nil && len(m["capacity_type"].(string)) > 0 {
 		capacityType = m["capacity_type"].(string)
@@ -823,7 +802,6 @@
 			CapacityType:   &capacityType,
 			Azs:            azs,
 			Subnets:        subnets,
->>>>>>> 0a85dc75
 		},
 		PoolConfig: &models.V1MachinePoolConfigEntity{
 			IsControlPlane: controlPlane,
