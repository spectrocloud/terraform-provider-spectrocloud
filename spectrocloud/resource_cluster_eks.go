package spectrocloud

import (
	"context"
	"log"
	"time"

	"github.com/hashicorp/terraform-plugin-sdk/v2/diag"
	"github.com/hashicorp/terraform-plugin-sdk/v2/helper/resource"
	"github.com/hashicorp/terraform-plugin-sdk/v2/helper/schema"
	"github.com/hashicorp/terraform-plugin-sdk/v2/helper/validation"
	"github.com/spectrocloud/gomi/pkg/ptr"
	"github.com/spectrocloud/hapi/models"
	"github.com/spectrocloud/terraform-provider-spectrocloud/pkg/client"
)

func resourceClusterEks() *schema.Resource {
	return &schema.Resource{
		CreateContext: resourceClusterEksCreate,
		ReadContext:   resourceClusterEksRead,
		UpdateContext: resourceClusterEksUpdate,
		DeleteContext: resourceClusterDelete,

		Timeouts: &schema.ResourceTimeout{
			Create: schema.DefaultTimeout(60 * time.Minute),
			Update: schema.DefaultTimeout(60 * time.Minute),
			Delete: schema.DefaultTimeout(60 * time.Minute),
		},

		SchemaVersion: 2,
		Schema: map[string]*schema.Schema{
			"name": {
				Type:     schema.TypeString,
				Required: true,
				ForceNew: true,
			},
			"cluster_profile_id": {
				Type:       schema.TypeString,
				Optional:   true,
				ForceNew:   true,
				Deprecated: "",
			},
			"cluster_profile": {
				Type:          schema.TypeSet,
				Optional:      true,
				ConflictsWith: []string{"cluster_profile_id", "pack"},
				Set:           resourceClusterProfileHash,
				Elem: &schema.Resource{
					Schema: map[string]*schema.Schema{
						"cluster_profile_id": {
							Type:     schema.TypeString,
							Required: true,
							//ForceNew: true,
							//ForceNew: true,
						},
						"pack": {
							Type:     schema.TypeList,
							Optional: true,
							Elem: &schema.Resource{
								Schema: map[string]*schema.Schema{
									"name": {
										Type:     schema.TypeString,
										Required: true,
									},
									"tag": {
										Type:     schema.TypeString,
										Required: true,
									},
									"values": {
										Type:     schema.TypeString,
										Required: true,
									},
								},
							},
						},
					},
				},
			},
			"cloud_account_id": {
				Type:     schema.TypeString,
				Required: true,
				ForceNew: true,
			},
			"cloud_config_id": {
				Type:     schema.TypeString,
				Computed: true,
			},
			"kubeconfig": {
				Type:     schema.TypeString,
				Computed: true,
			},
			"cloud_config": {
				Type:     schema.TypeList,
				ForceNew: true,
				Required: true,
				MaxItems: 1,
				Elem: &schema.Resource{
					Schema: map[string]*schema.Schema{
						"ssh_key_name": {
							Type:     schema.TypeString,
							ForceNew: true,
							Optional: true,
						},
						"region": {
							Type:     schema.TypeString,
							ForceNew: true,
							Required: true,
						},
						"vpc_id": {
							Type:     schema.TypeString,
							ForceNew: true,
							Optional: true,
						},
						"azs": {
							Type:     schema.TypeList,
							Optional: true,
							ForceNew: true,
							Elem: &schema.Schema{
								Type: schema.TypeString,
							},
						},
						"az_subnets": {
							Type:     schema.TypeMap,
							Optional: true,
							ForceNew: true,
							Elem: &schema.Schema{
								Type: schema.TypeString,
							},
						},
						"endpoint_access": {
							Type:         schema.TypeString,
							Optional:     true,
							ForceNew:     true,
							ValidateFunc: validation.StringInSlice([]string{"public", "private", "private_and_public"}, false),
							Default:      "public",
						},
						"public_access_cidrs": {
							Type:     schema.TypeSet,
							Optional: true,
							ForceNew: true,
							Set:      schema.HashString,
							Elem: &schema.Schema{
								Type: schema.TypeString,
							},
						},
					},
				},
			},
			"pack": {
				Type:     schema.TypeList,
				Optional: true,
				Elem: &schema.Resource{
					Schema: map[string]*schema.Schema{
						"name": {
							Type:     schema.TypeString,
							Required: true,
						},
						"tag": {
							Type:     schema.TypeString,
							Required: true,
						},
						"values": {
							Type:     schema.TypeString,
							Required: true,
						},
					},
				},
			},
			"machine_pool": {
				Type:     schema.TypeList,
				Required: true,
				Elem: &schema.Resource{
					Schema: map[string]*schema.Schema{
						"name": {
							Type:     schema.TypeString,
							Required: true,
							//ForceNew: true,
						},
						"disk_size_gb": {
							Type:     schema.TypeInt,
							Required: true,
						},
						"count": {
							Type:     schema.TypeInt,
							Required: true,
						},
						"instance_type": {
							Type:     schema.TypeString,
							Required: true,
						},
						"azs": {
							Type:     schema.TypeList,
							Optional: true,
							Elem: &schema.Schema{
								Type: schema.TypeString,
							},
						},
						"az_subnets": {
							Type:     schema.TypeMap,
							Optional: true,
							Elem: &schema.Schema{
								Type: schema.TypeString,
							},
						},
					},
				},
			},
			"fargate_profile": {
				Type:     schema.TypeList,
				Required: true,
				ForceNew: true,
				Elem: &schema.Resource{
					Schema: map[string]*schema.Schema{
						"name": {
							Type:     schema.TypeString,
							Required: true,
							//ForceNew: true,
						},

						"subnets": {
							Type:     schema.TypeList,
							Optional: true,
							Elem: &schema.Schema{
								Type: schema.TypeString,
							},
						},

						"additional_tags": {
							Type:     schema.TypeMap,
							Optional: true,
							Elem: &schema.Schema{
								Type: schema.TypeString,
							},
						},

						"selector": {
							Type:     schema.TypeList,
							Required: true,
							ForceNew: true,
							//MinItems: 1,
							Elem: &schema.Resource{
								Schema: map[string]*schema.Schema{
									"namespace": {
										Type:     schema.TypeString,
										Required: true,
										ForceNew: true,
									},
									"labels": {
										Type:     schema.TypeMap,
										Optional: true,
										ForceNew: true,
										Elem: &schema.Schema{
											Type: schema.TypeString,
										},
									},
								},
							},
						},
					},
				},
			},
		},
	}
}

func resourceClusterEksCreate(ctx context.Context, d *schema.ResourceData, m interface{}) diag.Diagnostics {
	c := m.(*client.V1alpha1Client)

	// Warning or errors can be collected in a slice type
	var diags diag.Diagnostics

	cluster := toEksCluster(d)

	uid, err := c.CreateClusterEks(cluster)
	if err != nil {
		return diag.FromErr(err)
	}

	d.SetId(uid)

	stateConf := &resource.StateChangeConf{
		Pending:    resourceClusterCreatePendingStates,
		Target:     []string{"Running"},
		Refresh:    resourceClusterStateRefreshFunc(c, d.Id()),
		Timeout:    d.Timeout(schema.TimeoutCreate) - 1*time.Minute,
		MinTimeout: 10 * time.Second,
		Delay:      30 * time.Second,
	}

	// Wait, catching any errors
	_, err = stateConf.WaitForStateContext(ctx)
	if err != nil {
		return diag.FromErr(err)
	}

	resourceClusterEksRead(ctx, d, m)

	return diags
}

//goland:noinspection GoUnhandledErrorResult
func resourceClusterEksRead(_ context.Context, d *schema.ResourceData, m interface{}) diag.Diagnostics {
	c := m.(*client.V1alpha1Client)

	var diags diag.Diagnostics

	uid := d.Id()

	cluster, err := c.GetCluster(uid)
	if err != nil {
		return diag.FromErr(err)
	} else if cluster == nil {
		// Deleted - Terraform will recreate it
		d.SetId("")
		return diags
	}

	configUID := cluster.Spec.CloudConfigRef.UID
	d.Set("cloud_config_id", configUID)

	var config *models.V1alpha1EksCloudConfig
	if config, err = c.GetCloudConfigEks(configUID); err != nil {
		return diag.FromErr(err)
	}

	// Update the kubeconfig
	kubecfg, err := c.GetClusterKubeConfig(uid)
	if err != nil {
		return diag.FromErr(err)
	}
	if err := d.Set("kubeconfig", kubecfg); err != nil {
		return diag.FromErr(err)
	}

	mp := flattenMachinePoolConfigsEks(config.Spec.MachinePoolConfig)
	if err := d.Set("machine_pool", mp); err != nil {
		return diag.FromErr(err)
	}

	fp := flattenFargateProfilesEks(config.Spec.FargateProfiles)
	if err := d.Set("fargate_profile", fp); err != nil {
		return diag.FromErr(err)
	}

	return diags
}

func flattenMachinePoolConfigsEks(machinePools []*models.V1alpha1EksMachinePoolConfig) []interface{} {

	if machinePools == nil {
		return make([]interface{}, 0)
	}

	ois := make([]interface{}, 0)

	for _, machinePool := range machinePools {
		oi := make(map[string]interface{})

		if *machinePool.IsControlPlane {
			continue
		}

		oi["name"] = machinePool.Name
		oi["count"] = int(machinePool.Size)
		oi["instance_type"] = machinePool.InstanceType

		oi["disk_size_gb"] = int(machinePool.RootDeviceSize)

		if len(machinePool.SubnetIds) > 0 {
			oi["az_subnets"] = machinePool.SubnetIds
		} else {
			oi["azs"] = machinePool.Azs
		}

		ois = append(ois, oi)
	}

	return ois
}

func flattenFargateProfilesEks(fargateProfiles []*models.V1alpha1FargateProfile) []interface{} {

	if fargateProfiles == nil {
		return make([]interface{}, 0)
	}

	ois := make([]interface{}, 0)

	for _, fargateProfile := range fargateProfiles {
		oi := make(map[string]interface{})

		oi["name"] = fargateProfile.Name
		oi["subnets"] = fargateProfile.SubnetIds
		oi["additional_tags"] = fargateProfile.AdditionalTags

		selectors := make([]interface{}, 0)
		for _, selector := range fargateProfile.Selectors {
			s := make(map[string]interface{})
			s["namespace"] = selector.Namespace
			s["labels"] = selector.Labels
			selectors = append(selectors, s)
		}
		oi["selector"] = selectors

		ois = append(ois, oi)
	}

	return ois
}

func resourceClusterEksUpdate(ctx context.Context, d *schema.ResourceData, m interface{}) diag.Diagnostics {
	c := m.(*client.V1alpha1Client)

	// Warning or errors can be collected in a slice type
	var diags diag.Diagnostics

	cloudConfigId := d.Get("cloud_config_id").(string)


	//if d.HasChange("fargate_profile") {
	//	cluster := toEksCluster(d)
	//	uid, err := c.UpdateClusterEks(cluster)
	//}

	_ = d.Get("machine_pool")

	if d.HasChange("machine_pool") {
		oraw, nraw := d.GetChange("machine_pool")
		if oraw == nil {
			oraw = new(schema.Set)
		}
		if nraw == nil {
			nraw = new(schema.Set)
		}

		os := oraw.([]interface{})
		ns := nraw.([]interface{})

		osMap := make(map[string]interface{})
		for _, mp := range os {
			machinePool := mp.(map[string]interface{})
			osMap[machinePool["name"].(string)] = machinePool
		}

		for _, mp := range ns {
			machinePoolResource := mp.(map[string]interface{})
			name := machinePoolResource["name"].(string)
			hash := resourceMachinePoolEksHash(machinePoolResource)

			machinePool := toMachinePoolEks(machinePoolResource)

			var err error
			if oldMachinePool, ok := osMap[name]; !ok {
				log.Printf("Create machine pool %s", name)
				err = c.CreateMachinePoolEks(cloudConfigId, machinePool)
			} else if hash != resourceMachinePoolEksHash(oldMachinePool) {
				// TODO
				log.Printf("Change in machine pool %s", name)
				err = c.UpdateMachinePoolEks(cloudConfigId, machinePool)
			}

			if err != nil {
				return diag.FromErr(err)
			}

			// Processed (if exists)
			delete(osMap, name)
		}

		// Deleted old machine pools
		for _, mp := range osMap {
			machinePool := mp.(map[string]interface{})
			name := machinePool["name"].(string)
			log.Printf("Deleted machine pool %s", name)
			if err := c.DeleteMachinePoolEks(cloudConfigId, name); err != nil {
				return diag.FromErr(err)
			}
		}
	}

	//if d.HasChange("fargate_profile") {
	//	oraw, nraw := d.GetChange("fargate_profile")
	//	if oraw == nil {
	//		oraw = new(schema.Set)
	//	}
	//	if nraw == nil {
	//		nraw = new(schema.Set)
	//	}
	//
	//	os := oraw.([]interface{})
	//	ns := nraw.([]interface{})
	//
	//	osMap := make(map[string]interface{})
	//	for _, mp := range os {
	//		fargateProfile := mp.(map[string]interface{})
	//		osMap[fargateProfile["name"].(string)] = fargateProfile
	//	}
	//
	//	for _, mp := range ns {
	//		fargateProfileResource := mp.(map[string]interface{})
	//		name := fargateProfileResource["name"].(string)
	//		hash := resourceFargateProfileEksHash(fargateProfileResource)
	//
	//		fargateProfile := toFargateProfileEks(fargateProfileResource)
	//
	//		var err error
	//		if oldMachinePool, ok := osMap[name]; !ok {
	//			log.Printf("Create fargate profile %s", name)
	//			err = c.CreateFargateProfileEks(cloudConfigId, fargateProfile)
	//		} else if hash != resourceFargateProfileEksHash(oldMachinePool) {
	//			// TODO
	//			log.Printf("Change in fargate profile %s", name)
	//			err = c.UpdateFargateProfileEks(cloudConfigId, fargateProfile)
	//		}
	//
	//		if err != nil {
	//			return diag.FromErr(err)
	//		}
	//
	//		// Processed (if exists)
	//		delete(osMap, name)
	//	}
	//
	//	// Deleted old fargate profiles
	//	for _, mp := range osMap {
	//		fargateProfile := mp.(map[string]interface{})
	//		name := fargateProfile["name"].(string)
	//		log.Printf("Deleted fargate profile %s", name)
	//		if err := c.DeleteFargateProfileEks(cloudConfigId, name); err != nil {
	//			return diag.FromErr(err)
	//		}
	//	}
	//}
	//


	//TODO(saamalik) update for cluster as well
	//if err := waitForClusterU(ctx, c, d.Id(), d.Timeout(schema.TimeoutDelete)); err != nil {
	//	return diag.FromErr(err)
	//}

	if d.HasChanges("cluster_profile") {
		if err := updateProfiles(c, d); err != nil {
			return diag.FromErr(err)
		}
	}

	resourceClusterEksRead(ctx, d, m)

	return diags
}

func toEksCluster(d *schema.ResourceData) *models.V1alpha1SpectroEksClusterEntity {
	// gnarly, I know! =/
	cloudConfig := d.Get("cloud_config").([]interface{})[0].(map[string]interface{})
	//clientSecret := strfmt.Password(d.Get("Eks_client_secret").(string))

	cluster := &models.V1alpha1SpectroEksClusterEntity{
		Metadata: &models.V1ObjectMeta{
			Name: d.Get("name").(string),
			UID:  d.Id(),
		},
		Spec: &models.V1alpha1SpectroEksClusterEntitySpec{
			CloudAccountUID: ptr.StringPtr(d.Get("cloud_account_id").(string)),
			Profiles:        toProfiles(d),
			CloudConfig: &models.V1alpha1EksClusterConfig{
				VpcID:      cloudConfig["vpc_id"].(string),
				Region:     ptr.StringPtr(cloudConfig["region"].(string)),
				SSHKeyName: cloudConfig["ssh_key_name"].(string),
			},
		},
	}

	access := &models.V1alpha1EksClusterConfigEndpointAccess{}
	switch cloudConfig["endpoint_access"].(string) {
	case "public":
		access.Public = true
		access.Private = false
	case "private":
		access.Public = false
		access.Private = true
	case "private_and_public":
		access.Public = true
		access.Private = true
	}

	if cloudConfig["public_access_cidrs"] != nil {
		cidrs := make([]string, 0, 1)
		for _, cidr := range cloudConfig["public_access_cidrs"].(*schema.Set).List() {
			cidrs = append(cidrs, cidr.(string))
		}
		access.PublicCIDRs = cidrs
	}

	cluster.Spec.CloudConfig.EndpointAccess = access

	machinePoolConfigs := make([]*models.V1alpha1EksMachinePoolConfigEntity, 0)
	cpPool := map[string]interface{}{
		"control_plane": true,
		"name":          "master-pool",
		"az_subnets":    cloudConfig["az_subnets"],
		"instance_type": "t3.large",
		"disk_size_gb":  0,
		"count":         0,
	}
	machinePoolConfigs = append(machinePoolConfigs, toMachinePoolEks(cpPool))
	for _, machinePool := range d.Get("machine_pool").([]interface{}) {
		mp := toMachinePoolEks(machinePool)
		machinePoolConfigs = append(machinePoolConfigs, mp)
	}

	cluster.Spec.Machinepoolconfig = machinePoolConfigs
<<<<<<< HEAD
=======

	fargateProfiles := make([]*models.V1alpha1FargateProfile, 0)
	for _, fargateProfile := range d.Get("fargate_profile").([]interface{}) {
		f := toFargateProfileEks(fargateProfile)
		fargateProfiles = append(fargateProfiles, f)
	}

	cluster.Spec.FargateProfiles = fargateProfiles

	packValues := make([]*models.V1alpha1PackValuesEntity, 0)
	for _, pack := range d.Get("pack").([]interface{}) {
		p := toPack(pack)
		packValues = append(packValues, p)
	}
	cluster.Spec.PackValues = packValues

>>>>>>> 07431e05
	return cluster
}

func toMachinePoolEks(machinePool interface{}) *models.V1alpha1EksMachinePoolConfigEntity {
	m := machinePool.(map[string]interface{})

	labels := make([]string, 0)
	controlPlane, _ := m["control_plane"].(bool)
	if controlPlane {
		labels = append(labels, "master")
	}

	azs := make([]string, 0)
	subnets := make([]*models.V1alpha1EksSubnetEntity, 0)
	for k, val := range m["az_subnets"].(map[string]interface{}) {
		azs = append(azs, k)
		if val.(string) != "" && val.(string) != "-" {
			subnets = append(subnets, &models.V1alpha1EksSubnetEntity{
				Az: k,
				ID: val.(string),
			})
		}
	}

	mp := &models.V1alpha1EksMachinePoolConfigEntity{
		CloudConfig: &models.V1alpha1EksMachineCloudConfigEntity{
			RootDeviceSize: int64(m["disk_size_gb"].(int)),
			InstanceType:   m["instance_type"].(string),
			Azs:            azs,
			Subnets:        subnets,
		},
		PoolConfig: &models.V1alpha1MachinePoolConfigEntity{
			IsControlPlane: controlPlane,
			Labels:         labels,
			Name:           ptr.StringPtr(m["name"].(string)),
			Size:           ptr.Int32Ptr(int32(m["count"].(int))),
			MinSize:        int32(m["count"].(int)),
			MaxSize:        int32(m["count"].(int)),
		},
	}

	return mp
}

func toFargateProfileEks(fargateProfile interface{}) *models.V1alpha1FargateProfile {
	m := fargateProfile.(map[string]interface{})

	labels := make([]string, 0)
	controlPlane, _ := m["control_plane"].(bool)
	if controlPlane {
		labels = append(labels, "master")
	}

	//subnets := make([]string, 0)
	//for _, val := range m["subnets"].([]interface{}) {
	//	subnets = append(subnets, val.(string))
	//}

	selectors := make([]*models.V1alpha1FargateSelector, 0)
	for _, val := range m["selector"].([]interface{}) {
		s := val.(map[string]interface{})

		selectors = append(selectors, &models.V1alpha1FargateSelector{
			Labels:    expandStringMap(s["labels"].(map[string]interface{})),
			Namespace: ptr.StringPtr(s["namespace"].(string)),
		})
	}

	f := &models.V1alpha1FargateProfile{
		Name:           ptr.StringPtr(m["name"].(string)),
		AdditionalTags: expandStringMap(m["additional_tags"].(map[string]interface{})),
		Selectors:      selectors,
		SubnetIds:      expandStringList(m["subnets"].([]interface{})),
	}

	return f
}<|MERGE_RESOLUTION|>--- conflicted
+++ resolved
@@ -610,8 +610,6 @@
 	}
 
 	cluster.Spec.Machinepoolconfig = machinePoolConfigs
-<<<<<<< HEAD
-=======
 
 	fargateProfiles := make([]*models.V1alpha1FargateProfile, 0)
 	for _, fargateProfile := range d.Get("fargate_profile").([]interface{}) {
@@ -621,14 +619,6 @@
 
 	cluster.Spec.FargateProfiles = fargateProfiles
 
-	packValues := make([]*models.V1alpha1PackValuesEntity, 0)
-	for _, pack := range d.Get("pack").([]interface{}) {
-		p := toPack(pack)
-		packValues = append(packValues, p)
-	}
-	cluster.Spec.PackValues = packValues
-
->>>>>>> 07431e05
 	return cluster
 }
 
