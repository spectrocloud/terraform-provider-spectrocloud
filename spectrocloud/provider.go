package spectrocloud

import (
	"context"
	"crypto/tls"
	"net/http"

	"github.com/hashicorp/terraform-plugin-sdk/v2/diag"
	"github.com/hashicorp/terraform-plugin-sdk/v2/helper/schema"
	"github.com/hashicorp/terraform-plugin-sdk/v2/helper/validation"

	"github.com/spectrocloud/palette-sdk-go/client"
)

// make a constant string describing which project will be specified.
const (
	PROJECT_NAME_NUANCE = "If `project` context is specified, `project_name` will be taken from provider configuration. " +
		"Default value for `project_name` is `Default`."
)

func New(_ string) func() *schema.Provider {
	return func() *schema.Provider {
		p := &schema.Provider{
			Schema: map[string]*schema.Schema{
				"host": {
					Type:        schema.TypeString,
					Optional:    true,
					Description: "The Spectro Cloud API host url. Can also be set with the `SPECTROCLOUD_HOST` environment variable. Defaults to https://api.spectrocloud.com",
					DefaultFunc: schema.EnvDefaultFunc("SPECTROCLOUD_HOST", "api.spectrocloud.com"),
				},
				"username": {
					Type:        schema.TypeString,
					Optional:    true,
					Deprecated:  "Deprecated since 0.15.0 use `api_key` instead.",
					Description: "The Spectro Cloud username. Can also be set with the `SPECTROCLOUD_USERNAME` environment variable.",
					DefaultFunc: schema.EnvDefaultFunc("SPECTROCLOUD_USERNAME", nil),
				},
				"password": {
					Type:        schema.TypeString,
					Optional:    true,
					Sensitive:   true,
					Deprecated:  "Deprecated since 0.15.0 use `api_key` instead.",
					Description: "The Spectro Cloud user password. Can also be set with the `SPECTROCLOUD_PASSWORD` environment variable.",
					DefaultFunc: schema.EnvDefaultFunc("SPECTROCLOUD_PASSWORD", nil),
				},
				"api_key": {
					Type:        schema.TypeString,
					Optional:    true,
					Sensitive:   true,
					Description: "The Spectro Cloud API key. Can also be set with the `SPECTROCLOUD_APIKEY` environment variable.",
					DefaultFunc: schema.EnvDefaultFunc("SPECTROCLOUD_APIKEY", nil),
				},
				"trace": {
					Type:        schema.TypeBool,
					Optional:    true,
					Description: "Enable HTTP request tracing. Can also be set with the `SPECTROCLOUD_TRACE` environment variable. To enable Terraform debug logging, set `TF_LOG=DEBUG`. Visit the Terraform documentation to learn more about Terraform [debugging](https://developer.hashicorp.com/terraform/plugin/log/managing).",
					DefaultFunc: schema.EnvDefaultFunc("SPECTROCLOUD_TRACE", nil),
				},
				"retry_attempts": {
					Type:        schema.TypeInt,
					Optional:    true,
					Description: "Number of retry attempts. Can also be set with the `SPECTROCLOUD_RETRY_ATTEMPTS` environment variable. Defaults to 10.",
					DefaultFunc: schema.EnvDefaultFunc("SPECTROCLOUD_RETRY_ATTEMPTS", 10),
				},
				"project_name": {
<<<<<<< HEAD
					Type:     schema.TypeString,
					Optional: true,
					Default:  "Default",
					// cannot be empty
					ValidateFunc: validation.StringIsNotEmpty,
					Description:  "The Palette project the provider will target. If no value is provided, the `Default` Palette project is used. The default value is `Default`.,
=======
					Type:        schema.TypeString,
					Optional:    true,
					Default:     "Default",
					Description: "The Spectro Cloud project name. If value is not provided or is an empty string it will be set to `Default`",
>>>>>>> 8b13ac9e
				},
				"ignore_insecure_tls_error": {
					Type:        schema.TypeBool,
					Optional:    true,
					Description: "Ignore insecure TLS errors for Spectro Cloud API endpoints. Defaults to false.",
				},
			},
			ResourcesMap: map[string]*schema.Resource{
				"spectrocloud_team": resourceTeam(),

				"spectrocloud_project": resourceProject(),

				"spectrocloud_macro": resourceMacro(),

				"spectrocloud_filter": resourceFilter(),

				"spectrocloud_application_profile":    resourceApplicationProfile(),
				"spectrocloud_cluster_profile":        resourceClusterProfile(),
				"spectrocloud_cluster_profile_import": resourceClusterProfileImport(),

				"spectrocloud_cloudaccount_aws": resourceCloudAccountAws(),
				"spectrocloud_cluster_aws":      resourceClusterAws(),

				"spectrocloud_cloudaccount_maas": resourceCloudAccountMaas(),
				"spectrocloud_cluster_maas":      resourceClusterMaas(),

				"spectrocloud_cluster_eks": resourceClusterEks(),

				"spectrocloud_cloudaccount_coxedge": resourceCloudAccountCoxEdge(),
				"spectrocloud_cluster_coxedge":      resourceClusterCoxEdge(),

				"spectrocloud_cloudaccount_tencent": resourceCloudAccountTencent(),
				"spectrocloud_cluster_tke":          resourceClusterTke(),

				"spectrocloud_cloudaccount_azure": resourceCloudAccountAzure(),
				"spectrocloud_cluster_azure":      resourceClusterAzure(),

				"spectrocloud_cluster_aks": resourceClusterAks(),

				"spectrocloud_cloudaccount_gcp": resourceCloudAccountGcp(),
				"spectrocloud_cluster_gcp":      resourceClusterGcp(),

				"spectrocloud_cloudaccount_openstack": resourceCloudAccountOpenstack(),
				"spectrocloud_cluster_openstack":      resourceClusterOpenStack(),

				"spectrocloud_cloudaccount_vsphere": resourceCloudAccountVsphere(),
				"spectrocloud_cluster_vsphere":      resourceClusterVsphere(),

				"spectrocloud_cluster_libvirt": resourceClusterLibvirt(),

				"spectrocloud_cluster_edge_native": resourceClusterEdgeNative(),

				"spectrocloud_cluster_edge_vsphere": resourceClusterEdgeVsphere(),

				"spectrocloud_virtual_cluster": resourceClusterVirtual(),

				"spectrocloud_cluster_group": resourceClusterGroup(),

				"spectrocloud_cluster_import": resourceClusterImport(),

				"spectrocloud_addon_deployment": resourceAddonDeployment(),

				"spectrocloud_virtual_machine": resourceKubevirtVirtualMachine(),

				"spectrocloud_datavolume": resourceKubevirtDataVolume(),

				"spectrocloud_application": resourceApplication(),

				"spectrocloud_privatecloudgateway_ippool": resourcePrivateCloudGatewayIpPool(),

				"spectrocloud_backup_storage_location": resourceBackupStorageLocation(),

				"spectrocloud_registry_oci":  resourceRegistryOciEcr(),
				"spectrocloud_registry_helm": resourceRegistryHelm(),

				"spectrocloud_appliance": resourceAppliance(),

				"spectrocloud_workspace": resourceWorkspace(),
				"spectrocloud_alert":     resourceAlert(),
			},
			DataSourcesMap: map[string]*schema.Resource{
				"spectrocloud_user":    dataSourceUser(),
				"spectrocloud_project": dataSourceProject(),

				"spectrocloud_filter": dataSourceFilter(),

				"spectrocloud_role": dataSourceRole(),

				"spectrocloud_pack":        dataSourcePack(),
				"spectrocloud_pack_simple": dataSourcePackSimple(),

				"spectrocloud_cluster_profile": dataSourceClusterProfile(),

				"spectrocloud_cloudaccount_aws":       dataSourceCloudAccountAws(),
				"spectrocloud_cloudaccount_coxedge":   dataSourceCloudAccountCoxedge(),
				"spectrocloud_cloudaccount_tencent":   dataSourceCloudAccountTencent(),
				"spectrocloud_cloudaccount_azure":     dataSourceCloudAccountAzure(),
				"spectrocloud_cloudaccount_gcp":       dataSourceCloudAccountGcp(),
				"spectrocloud_cloudaccount_vsphere":   dataSourceCloudAccountVsphere(),
				"spectrocloud_cloudaccount_openstack": dataSourceCloudAccountOpenStack(),
				"spectrocloud_cloudaccount_maas":      dataSourceCloudAccountMaas(),

				"spectrocloud_backup_storage_location": dataSourceBackupStorageLocation(),

				"spectrocloud_registry_pack": dataSourceRegistryPack(),
				"spectrocloud_registry_helm": dataSourceRegistryHelm(),
				"spectrocloud_registry_oci":  dataSourceRegistryOci(),
				"spectrocloud_registry":      dataSourceRegistry(), // registry datasource for all types.

				"spectrocloud_appliance":           dataSourceAppliance(),
				"spectrocloud_appliances":          dataSourceAppliances(),
				"spectrocloud_cluster":             dataSourceCluster(),
				"spectrocloud_cluster_group":       dataSourceClusterGroup(),
				"spectrocloud_application_profile": dataSourceApplicationProfile(),
				"spectrocloud_workspace":           dataSourceWorkspace(),

				"spectrocloud_private_cloud_gateway": dataSourcePCG(),
				"spectrocloud_ippool":                dataSourcePrivateCloudGatewayIpPool(),
			},
			ConfigureContextFunc: providerConfigure,
		}

		return p
	}
}

func providerConfigure(ctx context.Context, d *schema.ResourceData) (interface{}, diag.Diagnostics) {
	host := d.Get("host").(string)
	username := ""
	password := ""
	apiKey := ""
	transportDebug := false
	retryAttempts := 10

	if d.Get("trace") != nil {
		transportDebug = d.Get("trace").(bool)
	}

	if d.Get("retry_attempts") != nil {
		retryAttempts = d.Get("retry_attempts").(int)
	}

	if d.Get("username") != nil && d.Get("password") != nil {
		username = d.Get("username").(string)
		password = d.Get("password").(string)
	}
	if d.Get("api_key") != nil {
		apiKey = d.Get("api_key").(string)
	}
	projectName := d.Get("project_name").(string)
	ignoreTlsError := d.Get("ignore_insecure_tls_error").(bool)

	// Warning or errors can be collected in a slice type
	var diags diag.Diagnostics

	if (apiKey == "") && ((username == "") || (password == "")) {
		diags = append(diags, diag.Diagnostic{
			Severity: diag.Error,
			Summary:  "Unable to create Spectro Cloud client",
			Detail:   "Unable to authenticate user for authenticated Spectro Cloud client",
		})
		// TODO(saamalik) verify this block "can" happen (e.g: does required guard this?)
		return nil, diags
	}

	if ignoreTlsError {
		http.DefaultTransport.(*http.Transport).TLSClientConfig = &tls.Config{InsecureSkipVerify: true}
	}

	c := client.New(host, username, password, "", apiKey, transportDebug, retryAttempts)

	uid, err := c.GetProjectUID(projectName)
	if err != nil {
		return nil, diag.FromErr(err)
	}

	c = client.New(host, username, password, uid, apiKey, transportDebug, retryAttempts)

	return c, diags

}<|MERGE_RESOLUTION|>--- conflicted
+++ resolved
@@ -14,8 +14,8 @@
 
 // make a constant string describing which project will be specified.
 const (
-	PROJECT_NAME_NUANCE = "If `project` context is specified, `project_name` will be taken from provider configuration. " +
-		"Default value for `project_name` is `Default`."
+	PROJECT_NAME_NUANCE = "If  the `project` context is specified, the project name will sourced from the provider configuration parameter " +
+		"[`project_name`](https://registry.terraform.io/providers/spectrocloud/spectrocloud/latest/docs#schema)."
 )
 
 func New(_ string) func() *schema.Provider {
@@ -63,19 +63,12 @@
 					DefaultFunc: schema.EnvDefaultFunc("SPECTROCLOUD_RETRY_ATTEMPTS", 10),
 				},
 				"project_name": {
-<<<<<<< HEAD
 					Type:     schema.TypeString,
 					Optional: true,
 					Default:  "Default",
 					// cannot be empty
 					ValidateFunc: validation.StringIsNotEmpty,
-					Description:  "The Palette project the provider will target. If no value is provided, the `Default` Palette project is used. The default value is `Default`.,
-=======
-					Type:        schema.TypeString,
-					Optional:    true,
-					Default:     "Default",
-					Description: "The Spectro Cloud project name. If value is not provided or is an empty string it will be set to `Default`",
->>>>>>> 8b13ac9e
+					Description:  "The Palette project the provider will target. If no value is provided, the `Default` Palette project is used. The default value is `Default`.",
 				},
 				"ignore_insecure_tls_error": {
 					Type:        schema.TypeBool,
