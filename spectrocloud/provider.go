--- conflicted
+++ resolved
@@ -176,16 +176,11 @@
 				"spectrocloud_cluster_group":       dataSourceClusterGroup(),
 				"spectrocloud_application_profile": dataSourceApplicationProfile(),
 				"spectrocloud_workspace":           dataSourceWorkspace(),
-
-<<<<<<< HEAD
 				"spectrocloud_private_cloud_gateway":       dataSourcePCG(),
 				"spectrocloud_ippool":                      dataSourcePrivateCloudGatewayIpPool(),
 				"spectrocloud_privatecloudgateway_dns_map": dataSourcePrivateCloudGatewayDNSMap(),
-=======
-				"spectrocloud_private_cloud_gateway": dataSourcePCG(),
-				"spectrocloud_ippool":                dataSourcePrivateCloudGatewayIpPool(),
-				"spectrocloud_ssh_key":               dataSourceSSHKey(),
->>>>>>> ac1f0da7
+        "spectrocloud_ssh_key":               dataSourceSSHKey(),
+
 			},
 			ConfigureContextFunc: providerConfigure,
 		}
