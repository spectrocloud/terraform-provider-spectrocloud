package spectrocloud

import (
	"fmt"
	"strings"
	"time"

	"emperror.dev/errors"
	"github.com/hashicorp/go-cty/cty"
	"github.com/hashicorp/terraform-plugin-sdk/v2/diag"
	"github.com/hashicorp/terraform-plugin-sdk/v2/helper/schema"
	"github.com/robfig/cron"
	"github.com/spectrocloud/hapi/models"
)

var (
	DefaultDiskType = "Standard_LRS"
	DefaultDiskSize = 60
)

func toTags(d *schema.ResourceData) map[string]string {
	tags := make(map[string]string)
	if d.Get("tags") != nil {
		for _, t := range d.Get("tags").(*schema.Set).List() {
			tag := t.(string)
			if strings.Contains(tag, ":") {
				tags[strings.Split(tag, ":")[0]] = strings.Split(tag, ":")[1]
			} else {
				tags[tag] = "spectro__tag"
			}
		}
	}
	return tags
}

func flattenTags(labels map[string]string) []interface{} {
	tags := make([]interface{}, 0)
	if len(labels) > 0 {
		for k, v := range labels {
			if v == "spectro__tag" {
				tags = append(tags, k)
			} else {
				tags = append(tags, fmt.Sprintf("%s:%s", k, v))
			}
		}
	}
	return tags
}

<<<<<<< HEAD
func toPolicies(d *schema.ResourceData) *models.V1SpectroClusterPolicies {
	return &models.V1SpectroClusterPolicies{
		BackupPolicy: toBackupPolicy(d),
		ScanPolicy:   toScanPolicy(d),
	}
}

func toBackupPolicy(d *schema.ResourceData) *models.V1ClusterBackupConfig {
	if policies, found := d.GetOk("backup_policy"); found {
		//policy := policies.([]interface{})[0]
		policy := policies.([]interface{})[0].(map[string]interface{})

		namespaces := make([]string, 0, 1)
		if policy["namespaces"] != nil {
			if nss, ok := policy["namespaces"].([]interface{}); ok {
				for _, ns := range nss {
					namespaces = append(namespaces, ns.(string))
				}
			}
		}

		return &models.V1ClusterBackupConfig{
			BackupLocationUID:       policy["backup_location_id"].(string),
			BackupPrefix:            policy["prefix"].(string),
			DurationInHours:         int64(policy["expiry_in_hour"].(int)),
			IncludeAllDisks:         policy["include_disks"].(bool),
			IncludeClusterResources: policy["include_cluster_resources"].(bool),
			Namespaces:              namespaces,
			Schedule: &models.V1ClusterFeatureSchedule{
				ScheduledRunTime: policy["schedule"].(string),
			},
		}
	}
	return nil
}

func flattenBackupPolicy(policy *models.V1ClusterBackupConfig) []interface{} {
	result := make([]interface{}, 0, 1)
	data := make(map[string]interface{})
	data["schedule"] = policy.Schedule.ScheduledRunTime
	data["backup_location_id"] = policy.BackupLocationUID
	data["prefix"] = policy.BackupPrefix
	data["namespaces"] = policy.Namespaces
	data["expiry_in_hour"] = policy.DurationInHours
	data["include_disks"] = policy.IncludeAllDisks
	data["include_cluster_resources"] = policy.IncludeClusterResources
	result = append(result, data)
	return result
}

func updateBackupPolicy(c *client.V1Client, d *schema.ResourceData) error {
	if policy := toBackupPolicy(d); policy != nil {
		return c.ApplyClusterBackupConfig(d.Id(), policy)
	}
	return nil
}

func toScanPolicy(d *schema.ResourceData) *models.V1ClusterComplianceScheduleConfig {
	if profiles, found := d.GetOk("scan_policy"); found {
		config := &models.V1ClusterComplianceScheduleConfig{}
		policy := profiles.([]interface{})[0].(map[string]interface{})
		if policy["configuration_scan_schedule"] != nil {
			config.KubeBench = &models.V1ClusterComplianceScanKubeBenchScheduleConfig{
				Schedule: &models.V1ClusterFeatureSchedule{
					ScheduledRunTime: policy["configuration_scan_schedule"].(string),
				},
			}
		}
		if policy["penetration_scan_schedule"] != nil {
			config.KubeHunter = &models.V1ClusterComplianceScanKubeHunterScheduleConfig{
				Schedule: &models.V1ClusterFeatureSchedule{
					ScheduledRunTime: policy["penetration_scan_schedule"].(string),
				},
			}
		}
		if policy["conformance_scan_schedule"] != nil {
			config.Sonobuoy = &models.V1ClusterComplianceScanSonobuoyScheduleConfig{
				Schedule: &models.V1ClusterFeatureSchedule{
					ScheduledRunTime: policy["conformance_scan_schedule"].(string),
				},
			}
		}
		return config
	}
	return nil
}

func flattenScanPolicy(driverSpec map[string]models.V1ComplianceScanDriverSpec) []interface{} {
	result := make([]interface{}, 0, 1)
	data := make(map[string]interface{})
	if v, found := driverSpec["kube-bench"]; found {
		data["configuration_scan_schedule"] = v.Config.Schedule.ScheduledRunTime
	}
	if v, found := driverSpec["kube-hunter"]; found {
		data["penetration_scan_schedule"] = v.Config.Schedule.ScheduledRunTime
	}
	if v, found := driverSpec["sonobuoy"]; found {
		data["conformance_scan_schedule"] = v.Config.Schedule.ScheduledRunTime
	}
	result = append(result, data)
	return result
}

func updateScanPolicy(c *client.V1Client, d *schema.ResourceData) error {
	if policy := toScanPolicy(d); policy != nil {
		return c.ApplyClusterScanConfig(d.Id(), policy)
	}
	return nil
}

func toProfiles(d *schema.ResourceData) []*models.V1SpectroClusterProfileEntity {
	resp := make([]*models.V1SpectroClusterProfileEntity, 0)
	profiles := d.Get("cluster_profile").([]interface{})
	if len(profiles) > 0 {
		for _, profile := range profiles {
			p := profile.(map[string]interface{})

			packValues := make([]*models.V1PackValuesEntity, 0)
			for _, pack := range p["pack"].([]interface{}) {
				p := toPack(pack)
				packValues = append(packValues, p)
			}
			resp = append(resp, &models.V1SpectroClusterProfileEntity{
				UID:        p["id"].(string),
				PackValues: packValues,
			})
		}
	} else {
		packValues := make([]*models.V1PackValuesEntity, 0)
		for _, pack := range d.Get("pack").([]interface{}) {
			p := toPack(pack)
			packValues = append(packValues, p)
		}
		resp = append(resp, &models.V1SpectroClusterProfileEntity{
			UID:        d.Get("cluster_profile_id").(string),
			PackValues: packValues,
		})
	}

	return resp
}

func toPack(pSrc interface{}) *models.V1PackValuesEntity {
	p := pSrc.(map[string]interface{})

	pack := &models.V1PackValuesEntity{
		Name: ptr.StringPtr(p["name"].(string)),
	}

	if val, found := p["values"]; found && len(val.(string)) > 0 {
		pack.Values = val.(string)
	}
	if val, found := p["tag"]; found && len(val.(string)) > 0 {
		pack.Tag = val.(string)
	}
	if val, found := p["type"]; found && len(val.(string)) > 0 {
		pack.Type = models.V1PackType(val.(string))
	}
	if val, found := p["manifest"]; found && len(val.([]interface{})) > 0 {
		manifestsData := val.([]interface{})
		manifests := make([]*models.V1ManifestRefUpdateEntity, len(manifestsData))
		for i := 0; i < len(manifestsData); i++ {
			data := manifestsData[i].(map[string]interface{})
			manifests[i] = &models.V1ManifestRefUpdateEntity{
				Name:    ptr.StringPtr(data["name"].(string)),
				Content: data["content"].(string),
			}
		}
		pack.Manifests = manifests
	}

	return pack
}

func resourceClusterStateRefreshFunc(c *client.V1Client, id string) resource.StateRefreshFunc {
	return func() (interface{}, string, error) {
		cluster, err := c.GetCluster(id)
		if err != nil {
			return nil, "", err
		} else if cluster == nil {
			return nil, "Deleted", nil
		}

		state := cluster.Status.State
		log.Printf("Cluster state (%s): %s", id, state)

		return cluster, state, nil
	}
}

func resourceClusterDelete(ctx context.Context, d *schema.ResourceData, m interface{}) diag.Diagnostics {
	c := m.(*client.V1Client)

	var diags diag.Diagnostics

	err := c.DeleteCluster(d.Id())
	if err != nil {
		return diag.FromErr(err)
	}

	if err := waitForClusterDeletion(ctx, c, d.Id(), d.Timeout(schema.TimeoutDelete)); err != nil {
		return diag.FromErr(err)
	}

	return diags
}

func resourceMachinePoolAzureHash(v interface{}) int {
	var buf bytes.Buffer
	m := v.(map[string]interface{})
	//d := m["disk"].([]interface{})[0].(map[string]interface{})
	buf.WriteString(fmt.Sprintf("%t-", m["control_plane"].(bool)))
	buf.WriteString(fmt.Sprintf("%t-", m["control_plane_as_worker"].(bool)))
	buf.WriteString(fmt.Sprintf("%s-", m["name"].(string)))
	buf.WriteString(fmt.Sprintf("%d-", m["count"].(int)))
	buf.WriteString(fmt.Sprintf("%s-", m["instance_type"].(string)))
	buf.WriteString(fmt.Sprintf("%s-", m["azs"].(*schema.Set).GoString()))

	// TODO(saamalik) fix for disk
	//buf.WriteString(fmt.Sprintf("%d-", d["size_gb"].(int)))
	//buf.WriteString(fmt.Sprintf("%s-", d["type"].(string)))

	//d2 := m["disk"].([]interface{})
	//d := d2[0].(map[string]interface{})

	return int(hash(buf.String()))
}

func resourceMachinePoolAksHash(v interface{}) int {
	var buf bytes.Buffer
	m := v.(map[string]interface{})
	buf.WriteString(fmt.Sprintf("%s-", m["name"].(string)))
	buf.WriteString(fmt.Sprintf("%d-", m["count"].(int)))
	buf.WriteString(fmt.Sprintf("%s-", m["instance_type"].(string)))
	buf.WriteString(fmt.Sprintf("%d-", m["disk_size_gb"].(int)))
	buf.WriteString(fmt.Sprintf("%t-", m["is_system_node_pool"].(bool)))
	buf.WriteString(fmt.Sprintf("%s-", m["storage_account_type"].(string)))
	return int(hash(buf.String()))
}

func resourceMachinePoolGcpHash(v interface{}) int {
	var buf bytes.Buffer
	m := v.(map[string]interface{})
	//d := m["disk"].([]interface{})[0].(map[string]interface{})
	buf.WriteString(fmt.Sprintf("%t-", m["control_plane"].(bool)))
	buf.WriteString(fmt.Sprintf("%t-", m["control_plane_as_worker"].(bool)))
	buf.WriteString(fmt.Sprintf("%s-", m["name"].(string)))
	buf.WriteString(fmt.Sprintf("%d-", m["count"].(int)))
	buf.WriteString(fmt.Sprintf("%s-", m["instance_type"].(string)))
	buf.WriteString(fmt.Sprintf("%s-", m["azs"].(*schema.Set).GoString()))

	return int(hash(buf.String()))
}

func resourceMachinePoolAwsHash(v interface{}) int {
	var buf bytes.Buffer
	m := v.(map[string]interface{})
	buf.WriteString(fmt.Sprintf("%t-", m["control_plane"].(bool)))
	buf.WriteString(fmt.Sprintf("%t-", m["control_plane_as_worker"].(bool)))
	buf.WriteString(fmt.Sprintf("%s-", m["name"].(string)))
	buf.WriteString(fmt.Sprintf("%d-", m["count"].(int)))
	buf.WriteString(fmt.Sprintf("%s-", m["instance_type"].(string)))
	buf.WriteString(fmt.Sprintf("%s-", m["capacity_type"].(string)))
	buf.WriteString(fmt.Sprintf("%s-", m["max_price"].(string)))
	buf.WriteString(fmt.Sprintf("%s-", m["azs"].(*schema.Set).GoString()))

	return int(hash(buf.String()))
}

func resourceMachinePoolEksHash(v interface{}) int {
	var buf bytes.Buffer
	m := v.(map[string]interface{})
	buf.WriteString(fmt.Sprintf("%s-", m["name"].(string)))
	buf.WriteString(fmt.Sprintf("%d-", m["disk_size_gb"].(int)))
	buf.WriteString(fmt.Sprintf("%d-", m["count"].(int)))
	buf.WriteString(fmt.Sprintf("%s-", m["instance_type"].(string)))
	buf.WriteString(fmt.Sprintf("%s-", m["capacity_type"].(string)))
	buf.WriteString(fmt.Sprintf("%s-", m["max_price"].(string)))

	for i, j := range m["az_subnets"].(map[string]interface{}) {
		buf.WriteString(fmt.Sprintf("%s-%s", i, j.(string)))
	}
	// TODO

	return int(hash(buf.String()))
}

func resourceMachinePoolVsphereHash(v interface{}) int {
	var buf bytes.Buffer
	m := v.(map[string]interface{})
	//d := m["disk"].([]interface{})[0].(map[string]interface{})
	buf.WriteString(fmt.Sprintf("%t-", m["control_plane"].(bool)))
	buf.WriteString(fmt.Sprintf("%t-", m["control_plane_as_worker"].(bool)))
	buf.WriteString(fmt.Sprintf("%s-", m["name"].(string)))
	buf.WriteString(fmt.Sprintf("%d-", m["count"].(int)))

	if v, found := m["instance_type"]; found {
		ins := v.([]interface{})[0].(map[string]interface{})
		buf.WriteString(fmt.Sprintf("%d-", ins["cpu"].(int)))
		buf.WriteString(fmt.Sprintf("%d-", ins["disk_size_gb"].(int)))
		buf.WriteString(fmt.Sprintf("%d-", ins["memory_mb"].(int)))
	}

	return int(hash(buf.String()))
}

func resourceMachinePoolLibvirtHash(v interface{}) int {
	var buf bytes.Buffer
	m := v.(map[string]interface{})
	//d := m["disk"].([]interface{})[0].(map[string]interface{})
	buf.WriteString(fmt.Sprintf("%t-", m["control_plane"].(bool)))
	buf.WriteString(fmt.Sprintf("%t-", m["control_plane_as_worker"].(bool)))
	buf.WriteString(fmt.Sprintf("%s-", m["name"].(string)))
	buf.WriteString(fmt.Sprintf("%d-", m["count"].(int)))

	if v, found := m["instance_type"]; found {
		ins := v.([]interface{})[0].(map[string]interface{})
		buf.WriteString(fmt.Sprintf("%d-", ins["cpu"].(int)))
		buf.WriteString(fmt.Sprintf("%d-", ins["disk_size_gb"].(int)))
		buf.WriteString(fmt.Sprintf("%d-", ins["memory_mb"].(int)))
		buf.WriteString(fmt.Sprintf("%d-", ins["cpus_sets"].(int)))
		buf.WriteString(fmt.Sprintf("%s-", ins["attached_disks_size_gb"].(string)))
	}

	return int(hash(buf.String()))
}

func resourceMachinePoolEdgeHash(v interface{}) int {
	var buf bytes.Buffer
	m := v.(map[string]interface{})
	buf.WriteString(fmt.Sprintf("%t-", m["control_plane"].(bool)))
	buf.WriteString(fmt.Sprintf("%t-", m["control_plane_as_worker"].(bool)))
	buf.WriteString(fmt.Sprintf("%s-", m["name"].(string)))
	buf.WriteString(fmt.Sprintf("%d-", m["count"].(int)))

	return int(hash(buf.String()))
}

func resourceMachinePoolOpenStackHash(v interface{}) int {
	var buf bytes.Buffer
	m := v.(map[string]interface{})

	buf.WriteString(fmt.Sprintf("%t-", m["control_plane"].(bool)))
	buf.WriteString(fmt.Sprintf("%t-", m["control_plane_as_worker"].(bool)))
	buf.WriteString(fmt.Sprintf("%s-", m["name"].(string)))
	buf.WriteString(fmt.Sprintf("%d-", m["count"].(int)))

	buf.WriteString(fmt.Sprintf("%s-", m["instance_type"].(string)))
	buf.WriteString(fmt.Sprintf("%s-", m["subnet_id"].(string)))
	buf.WriteString(fmt.Sprintf("%s-", m["update_strategy"].(string)))
	buf.WriteString(fmt.Sprintf("%s-", m["azs"].(*schema.Set).GoString()))

	return int(hash(buf.String()))
}

func resourceMachinePoolMaasHash(v interface{}) int {
	var buf bytes.Buffer
	m := v.(map[string]interface{})
	//d := m["disk"].([]interface{})[0].(map[string]interface{})
	buf.WriteString(fmt.Sprintf("%t-", m["control_plane"].(bool)))
	buf.WriteString(fmt.Sprintf("%t-", m["control_plane_as_worker"].(bool)))
	buf.WriteString(fmt.Sprintf("%s-", m["name"].(string)))
	buf.WriteString(fmt.Sprintf("%d-", m["count"].(int)))
	if v, found := m["instance_type"]; found {
		ins := v.([]interface{})[0].(map[string]interface{})
		buf.WriteString(fmt.Sprintf("%d-", ins["cpu"].(int)))
		buf.WriteString(fmt.Sprintf("%d-", ins["disk_size_gb"].(int)))
		buf.WriteString(fmt.Sprintf("%d-", ins["memory_mb"].(int)))
	}
	buf.WriteString(fmt.Sprintf("%s-", m["azs"].(*schema.Set).GoString()))

	return int(hash(buf.String()))
}

func hash(s string) uint32 {
	h := fnv.New32a()
	_, _ = h.Write([]byte(s))
	return h.Sum32()
}

func toClusterConfig(d *schema.ResourceData) *models.V1ClusterConfig {
	return &models.V1ClusterConfig{
=======
func toClusterConfig(d *schema.ResourceData) *models.V1ClusterConfigEntity {
	return &models.V1ClusterConfigEntity{
>>>>>>> 05dd7411
		MachineManagementConfig: toMachineManagementConfig(d),
		Resources:               toClusterResourceConfig(d),
	}
}

func toMachineManagementConfig(d *schema.ResourceData) *models.V1MachineManagementConfig {
	return &models.V1MachineManagementConfig{
		OsPatchConfig: toOsPatchConfig(d),
	}
}

func toClusterResourceConfig(d *schema.ResourceData) *models.V1ClusterResourcesEntity {
	return &models.V1ClusterResourcesEntity{
		Namespaces: toClusterNamespaces(d),
		Rbacs:      toClusterRBACs(d),
	}
}

func toOsPatchConfig(d *schema.ResourceData) *models.V1OsPatchConfig {
	osPatchOnBoot := d.Get("os_patch_on_boot").(bool)
	osPatchOnSchedule := d.Get("os_patch_schedule").(string)
	osPatchAfter := d.Get("os_patch_after").(string)
	if osPatchOnBoot || len(osPatchOnSchedule) > 0 || len(osPatchAfter) > 0 {
		osPatchConfig := &models.V1OsPatchConfig{}
		if osPatchOnBoot {
			osPatchConfig.PatchOnBoot = osPatchOnBoot
		}
		if len(osPatchOnSchedule) > 0 {
			osPatchConfig.Schedule = osPatchOnSchedule
		}
		if len(osPatchAfter) > 0 {
			patchAfter, _ := time.Parse(time.RFC3339, osPatchAfter)
			osPatchConfig.OnDemandPatchAfter = models.V1Time(patchAfter)
		} else {
			//setting Zero time in request
			zeroTime, _ := time.Parse(time.RFC3339, "0001-01-01T00:00:00.000Z")
			osPatchConfig.OnDemandPatchAfter = models.V1Time(zeroTime)
		}
		return osPatchConfig
	}
	return nil
}

func validateOsPatchSchedule(data interface{}, _ cty.Path) diag.Diagnostics {
	var diags diag.Diagnostics
	if data != nil {
		if _, err := cron.ParseStandard(data.(string)); err != nil {
			return diag.FromErr(errors.Wrap(err, "os patch schedule is invalid. Please see https://en.wikipedia.org/wiki/Cron for valid cron syntax"))
		}
	}
	return diags
}

func validateOsPatchOnDemandAfter(data interface{}, _ cty.Path) diag.Diagnostics {
	var diags diag.Diagnostics
	if data != nil {
		if patchTime, err := time.Parse(time.RFC3339, data.(string)); err != nil {
			return diag.FromErr(errors.Wrap(err, "time for 'os_patch_after' is invalid. Please follow RFC3339 Date and Time Standards. Eg 2021-01-01T00:00:00.000Z "))
		} else {
			if time.Now().After(patchTime.Add(10 * time.Minute)) {
				return diag.FromErr(fmt.Errorf("valid timestamp is timestamp which is 10 mins ahead of current timestamp. Eg any timestamp ahead of %v", time.Now().Add(10*time.Minute).Format(time.RFC3339)))
			}
		}
	}

	return diags
}<|MERGE_RESOLUTION|>--- conflicted
+++ resolved
@@ -47,393 +47,8 @@
 	return tags
 }
 
-<<<<<<< HEAD
-func toPolicies(d *schema.ResourceData) *models.V1SpectroClusterPolicies {
-	return &models.V1SpectroClusterPolicies{
-		BackupPolicy: toBackupPolicy(d),
-		ScanPolicy:   toScanPolicy(d),
-	}
-}
-
-func toBackupPolicy(d *schema.ResourceData) *models.V1ClusterBackupConfig {
-	if policies, found := d.GetOk("backup_policy"); found {
-		//policy := policies.([]interface{})[0]
-		policy := policies.([]interface{})[0].(map[string]interface{})
-
-		namespaces := make([]string, 0, 1)
-		if policy["namespaces"] != nil {
-			if nss, ok := policy["namespaces"].([]interface{}); ok {
-				for _, ns := range nss {
-					namespaces = append(namespaces, ns.(string))
-				}
-			}
-		}
-
-		return &models.V1ClusterBackupConfig{
-			BackupLocationUID:       policy["backup_location_id"].(string),
-			BackupPrefix:            policy["prefix"].(string),
-			DurationInHours:         int64(policy["expiry_in_hour"].(int)),
-			IncludeAllDisks:         policy["include_disks"].(bool),
-			IncludeClusterResources: policy["include_cluster_resources"].(bool),
-			Namespaces:              namespaces,
-			Schedule: &models.V1ClusterFeatureSchedule{
-				ScheduledRunTime: policy["schedule"].(string),
-			},
-		}
-	}
-	return nil
-}
-
-func flattenBackupPolicy(policy *models.V1ClusterBackupConfig) []interface{} {
-	result := make([]interface{}, 0, 1)
-	data := make(map[string]interface{})
-	data["schedule"] = policy.Schedule.ScheduledRunTime
-	data["backup_location_id"] = policy.BackupLocationUID
-	data["prefix"] = policy.BackupPrefix
-	data["namespaces"] = policy.Namespaces
-	data["expiry_in_hour"] = policy.DurationInHours
-	data["include_disks"] = policy.IncludeAllDisks
-	data["include_cluster_resources"] = policy.IncludeClusterResources
-	result = append(result, data)
-	return result
-}
-
-func updateBackupPolicy(c *client.V1Client, d *schema.ResourceData) error {
-	if policy := toBackupPolicy(d); policy != nil {
-		return c.ApplyClusterBackupConfig(d.Id(), policy)
-	}
-	return nil
-}
-
-func toScanPolicy(d *schema.ResourceData) *models.V1ClusterComplianceScheduleConfig {
-	if profiles, found := d.GetOk("scan_policy"); found {
-		config := &models.V1ClusterComplianceScheduleConfig{}
-		policy := profiles.([]interface{})[0].(map[string]interface{})
-		if policy["configuration_scan_schedule"] != nil {
-			config.KubeBench = &models.V1ClusterComplianceScanKubeBenchScheduleConfig{
-				Schedule: &models.V1ClusterFeatureSchedule{
-					ScheduledRunTime: policy["configuration_scan_schedule"].(string),
-				},
-			}
-		}
-		if policy["penetration_scan_schedule"] != nil {
-			config.KubeHunter = &models.V1ClusterComplianceScanKubeHunterScheduleConfig{
-				Schedule: &models.V1ClusterFeatureSchedule{
-					ScheduledRunTime: policy["penetration_scan_schedule"].(string),
-				},
-			}
-		}
-		if policy["conformance_scan_schedule"] != nil {
-			config.Sonobuoy = &models.V1ClusterComplianceScanSonobuoyScheduleConfig{
-				Schedule: &models.V1ClusterFeatureSchedule{
-					ScheduledRunTime: policy["conformance_scan_schedule"].(string),
-				},
-			}
-		}
-		return config
-	}
-	return nil
-}
-
-func flattenScanPolicy(driverSpec map[string]models.V1ComplianceScanDriverSpec) []interface{} {
-	result := make([]interface{}, 0, 1)
-	data := make(map[string]interface{})
-	if v, found := driverSpec["kube-bench"]; found {
-		data["configuration_scan_schedule"] = v.Config.Schedule.ScheduledRunTime
-	}
-	if v, found := driverSpec["kube-hunter"]; found {
-		data["penetration_scan_schedule"] = v.Config.Schedule.ScheduledRunTime
-	}
-	if v, found := driverSpec["sonobuoy"]; found {
-		data["conformance_scan_schedule"] = v.Config.Schedule.ScheduledRunTime
-	}
-	result = append(result, data)
-	return result
-}
-
-func updateScanPolicy(c *client.V1Client, d *schema.ResourceData) error {
-	if policy := toScanPolicy(d); policy != nil {
-		return c.ApplyClusterScanConfig(d.Id(), policy)
-	}
-	return nil
-}
-
-func toProfiles(d *schema.ResourceData) []*models.V1SpectroClusterProfileEntity {
-	resp := make([]*models.V1SpectroClusterProfileEntity, 0)
-	profiles := d.Get("cluster_profile").([]interface{})
-	if len(profiles) > 0 {
-		for _, profile := range profiles {
-			p := profile.(map[string]interface{})
-
-			packValues := make([]*models.V1PackValuesEntity, 0)
-			for _, pack := range p["pack"].([]interface{}) {
-				p := toPack(pack)
-				packValues = append(packValues, p)
-			}
-			resp = append(resp, &models.V1SpectroClusterProfileEntity{
-				UID:        p["id"].(string),
-				PackValues: packValues,
-			})
-		}
-	} else {
-		packValues := make([]*models.V1PackValuesEntity, 0)
-		for _, pack := range d.Get("pack").([]interface{}) {
-			p := toPack(pack)
-			packValues = append(packValues, p)
-		}
-		resp = append(resp, &models.V1SpectroClusterProfileEntity{
-			UID:        d.Get("cluster_profile_id").(string),
-			PackValues: packValues,
-		})
-	}
-
-	return resp
-}
-
-func toPack(pSrc interface{}) *models.V1PackValuesEntity {
-	p := pSrc.(map[string]interface{})
-
-	pack := &models.V1PackValuesEntity{
-		Name: ptr.StringPtr(p["name"].(string)),
-	}
-
-	if val, found := p["values"]; found && len(val.(string)) > 0 {
-		pack.Values = val.(string)
-	}
-	if val, found := p["tag"]; found && len(val.(string)) > 0 {
-		pack.Tag = val.(string)
-	}
-	if val, found := p["type"]; found && len(val.(string)) > 0 {
-		pack.Type = models.V1PackType(val.(string))
-	}
-	if val, found := p["manifest"]; found && len(val.([]interface{})) > 0 {
-		manifestsData := val.([]interface{})
-		manifests := make([]*models.V1ManifestRefUpdateEntity, len(manifestsData))
-		for i := 0; i < len(manifestsData); i++ {
-			data := manifestsData[i].(map[string]interface{})
-			manifests[i] = &models.V1ManifestRefUpdateEntity{
-				Name:    ptr.StringPtr(data["name"].(string)),
-				Content: data["content"].(string),
-			}
-		}
-		pack.Manifests = manifests
-	}
-
-	return pack
-}
-
-func resourceClusterStateRefreshFunc(c *client.V1Client, id string) resource.StateRefreshFunc {
-	return func() (interface{}, string, error) {
-		cluster, err := c.GetCluster(id)
-		if err != nil {
-			return nil, "", err
-		} else if cluster == nil {
-			return nil, "Deleted", nil
-		}
-
-		state := cluster.Status.State
-		log.Printf("Cluster state (%s): %s", id, state)
-
-		return cluster, state, nil
-	}
-}
-
-func resourceClusterDelete(ctx context.Context, d *schema.ResourceData, m interface{}) diag.Diagnostics {
-	c := m.(*client.V1Client)
-
-	var diags diag.Diagnostics
-
-	err := c.DeleteCluster(d.Id())
-	if err != nil {
-		return diag.FromErr(err)
-	}
-
-	if err := waitForClusterDeletion(ctx, c, d.Id(), d.Timeout(schema.TimeoutDelete)); err != nil {
-		return diag.FromErr(err)
-	}
-
-	return diags
-}
-
-func resourceMachinePoolAzureHash(v interface{}) int {
-	var buf bytes.Buffer
-	m := v.(map[string]interface{})
-	//d := m["disk"].([]interface{})[0].(map[string]interface{})
-	buf.WriteString(fmt.Sprintf("%t-", m["control_plane"].(bool)))
-	buf.WriteString(fmt.Sprintf("%t-", m["control_plane_as_worker"].(bool)))
-	buf.WriteString(fmt.Sprintf("%s-", m["name"].(string)))
-	buf.WriteString(fmt.Sprintf("%d-", m["count"].(int)))
-	buf.WriteString(fmt.Sprintf("%s-", m["instance_type"].(string)))
-	buf.WriteString(fmt.Sprintf("%s-", m["azs"].(*schema.Set).GoString()))
-
-	// TODO(saamalik) fix for disk
-	//buf.WriteString(fmt.Sprintf("%d-", d["size_gb"].(int)))
-	//buf.WriteString(fmt.Sprintf("%s-", d["type"].(string)))
-
-	//d2 := m["disk"].([]interface{})
-	//d := d2[0].(map[string]interface{})
-
-	return int(hash(buf.String()))
-}
-
-func resourceMachinePoolAksHash(v interface{}) int {
-	var buf bytes.Buffer
-	m := v.(map[string]interface{})
-	buf.WriteString(fmt.Sprintf("%s-", m["name"].(string)))
-	buf.WriteString(fmt.Sprintf("%d-", m["count"].(int)))
-	buf.WriteString(fmt.Sprintf("%s-", m["instance_type"].(string)))
-	buf.WriteString(fmt.Sprintf("%d-", m["disk_size_gb"].(int)))
-	buf.WriteString(fmt.Sprintf("%t-", m["is_system_node_pool"].(bool)))
-	buf.WriteString(fmt.Sprintf("%s-", m["storage_account_type"].(string)))
-	return int(hash(buf.String()))
-}
-
-func resourceMachinePoolGcpHash(v interface{}) int {
-	var buf bytes.Buffer
-	m := v.(map[string]interface{})
-	//d := m["disk"].([]interface{})[0].(map[string]interface{})
-	buf.WriteString(fmt.Sprintf("%t-", m["control_plane"].(bool)))
-	buf.WriteString(fmt.Sprintf("%t-", m["control_plane_as_worker"].(bool)))
-	buf.WriteString(fmt.Sprintf("%s-", m["name"].(string)))
-	buf.WriteString(fmt.Sprintf("%d-", m["count"].(int)))
-	buf.WriteString(fmt.Sprintf("%s-", m["instance_type"].(string)))
-	buf.WriteString(fmt.Sprintf("%s-", m["azs"].(*schema.Set).GoString()))
-
-	return int(hash(buf.String()))
-}
-
-func resourceMachinePoolAwsHash(v interface{}) int {
-	var buf bytes.Buffer
-	m := v.(map[string]interface{})
-	buf.WriteString(fmt.Sprintf("%t-", m["control_plane"].(bool)))
-	buf.WriteString(fmt.Sprintf("%t-", m["control_plane_as_worker"].(bool)))
-	buf.WriteString(fmt.Sprintf("%s-", m["name"].(string)))
-	buf.WriteString(fmt.Sprintf("%d-", m["count"].(int)))
-	buf.WriteString(fmt.Sprintf("%s-", m["instance_type"].(string)))
-	buf.WriteString(fmt.Sprintf("%s-", m["capacity_type"].(string)))
-	buf.WriteString(fmt.Sprintf("%s-", m["max_price"].(string)))
-	buf.WriteString(fmt.Sprintf("%s-", m["azs"].(*schema.Set).GoString()))
-
-	return int(hash(buf.String()))
-}
-
-func resourceMachinePoolEksHash(v interface{}) int {
-	var buf bytes.Buffer
-	m := v.(map[string]interface{})
-	buf.WriteString(fmt.Sprintf("%s-", m["name"].(string)))
-	buf.WriteString(fmt.Sprintf("%d-", m["disk_size_gb"].(int)))
-	buf.WriteString(fmt.Sprintf("%d-", m["count"].(int)))
-	buf.WriteString(fmt.Sprintf("%s-", m["instance_type"].(string)))
-	buf.WriteString(fmt.Sprintf("%s-", m["capacity_type"].(string)))
-	buf.WriteString(fmt.Sprintf("%s-", m["max_price"].(string)))
-
-	for i, j := range m["az_subnets"].(map[string]interface{}) {
-		buf.WriteString(fmt.Sprintf("%s-%s", i, j.(string)))
-	}
-	// TODO
-
-	return int(hash(buf.String()))
-}
-
-func resourceMachinePoolVsphereHash(v interface{}) int {
-	var buf bytes.Buffer
-	m := v.(map[string]interface{})
-	//d := m["disk"].([]interface{})[0].(map[string]interface{})
-	buf.WriteString(fmt.Sprintf("%t-", m["control_plane"].(bool)))
-	buf.WriteString(fmt.Sprintf("%t-", m["control_plane_as_worker"].(bool)))
-	buf.WriteString(fmt.Sprintf("%s-", m["name"].(string)))
-	buf.WriteString(fmt.Sprintf("%d-", m["count"].(int)))
-
-	if v, found := m["instance_type"]; found {
-		ins := v.([]interface{})[0].(map[string]interface{})
-		buf.WriteString(fmt.Sprintf("%d-", ins["cpu"].(int)))
-		buf.WriteString(fmt.Sprintf("%d-", ins["disk_size_gb"].(int)))
-		buf.WriteString(fmt.Sprintf("%d-", ins["memory_mb"].(int)))
-	}
-
-	return int(hash(buf.String()))
-}
-
-func resourceMachinePoolLibvirtHash(v interface{}) int {
-	var buf bytes.Buffer
-	m := v.(map[string]interface{})
-	//d := m["disk"].([]interface{})[0].(map[string]interface{})
-	buf.WriteString(fmt.Sprintf("%t-", m["control_plane"].(bool)))
-	buf.WriteString(fmt.Sprintf("%t-", m["control_plane_as_worker"].(bool)))
-	buf.WriteString(fmt.Sprintf("%s-", m["name"].(string)))
-	buf.WriteString(fmt.Sprintf("%d-", m["count"].(int)))
-
-	if v, found := m["instance_type"]; found {
-		ins := v.([]interface{})[0].(map[string]interface{})
-		buf.WriteString(fmt.Sprintf("%d-", ins["cpu"].(int)))
-		buf.WriteString(fmt.Sprintf("%d-", ins["disk_size_gb"].(int)))
-		buf.WriteString(fmt.Sprintf("%d-", ins["memory_mb"].(int)))
-		buf.WriteString(fmt.Sprintf("%d-", ins["cpus_sets"].(int)))
-		buf.WriteString(fmt.Sprintf("%s-", ins["attached_disks_size_gb"].(string)))
-	}
-
-	return int(hash(buf.String()))
-}
-
-func resourceMachinePoolEdgeHash(v interface{}) int {
-	var buf bytes.Buffer
-	m := v.(map[string]interface{})
-	buf.WriteString(fmt.Sprintf("%t-", m["control_plane"].(bool)))
-	buf.WriteString(fmt.Sprintf("%t-", m["control_plane_as_worker"].(bool)))
-	buf.WriteString(fmt.Sprintf("%s-", m["name"].(string)))
-	buf.WriteString(fmt.Sprintf("%d-", m["count"].(int)))
-
-	return int(hash(buf.String()))
-}
-
-func resourceMachinePoolOpenStackHash(v interface{}) int {
-	var buf bytes.Buffer
-	m := v.(map[string]interface{})
-
-	buf.WriteString(fmt.Sprintf("%t-", m["control_plane"].(bool)))
-	buf.WriteString(fmt.Sprintf("%t-", m["control_plane_as_worker"].(bool)))
-	buf.WriteString(fmt.Sprintf("%s-", m["name"].(string)))
-	buf.WriteString(fmt.Sprintf("%d-", m["count"].(int)))
-
-	buf.WriteString(fmt.Sprintf("%s-", m["instance_type"].(string)))
-	buf.WriteString(fmt.Sprintf("%s-", m["subnet_id"].(string)))
-	buf.WriteString(fmt.Sprintf("%s-", m["update_strategy"].(string)))
-	buf.WriteString(fmt.Sprintf("%s-", m["azs"].(*schema.Set).GoString()))
-
-	return int(hash(buf.String()))
-}
-
-func resourceMachinePoolMaasHash(v interface{}) int {
-	var buf bytes.Buffer
-	m := v.(map[string]interface{})
-	//d := m["disk"].([]interface{})[0].(map[string]interface{})
-	buf.WriteString(fmt.Sprintf("%t-", m["control_plane"].(bool)))
-	buf.WriteString(fmt.Sprintf("%t-", m["control_plane_as_worker"].(bool)))
-	buf.WriteString(fmt.Sprintf("%s-", m["name"].(string)))
-	buf.WriteString(fmt.Sprintf("%d-", m["count"].(int)))
-	if v, found := m["instance_type"]; found {
-		ins := v.([]interface{})[0].(map[string]interface{})
-		buf.WriteString(fmt.Sprintf("%d-", ins["cpu"].(int)))
-		buf.WriteString(fmt.Sprintf("%d-", ins["disk_size_gb"].(int)))
-		buf.WriteString(fmt.Sprintf("%d-", ins["memory_mb"].(int)))
-	}
-	buf.WriteString(fmt.Sprintf("%s-", m["azs"].(*schema.Set).GoString()))
-
-	return int(hash(buf.String()))
-}
-
-func hash(s string) uint32 {
-	h := fnv.New32a()
-	_, _ = h.Write([]byte(s))
-	return h.Sum32()
-}
-
-func toClusterConfig(d *schema.ResourceData) *models.V1ClusterConfig {
-	return &models.V1ClusterConfig{
-=======
 func toClusterConfig(d *schema.ResourceData) *models.V1ClusterConfigEntity {
 	return &models.V1ClusterConfigEntity{
->>>>>>> 05dd7411
 		MachineManagementConfig: toMachineManagementConfig(d),
 		Resources:               toClusterResourceConfig(d),
 	}
