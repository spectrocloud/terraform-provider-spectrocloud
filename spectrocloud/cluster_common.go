--- conflicted
+++ resolved
@@ -245,7 +245,7 @@
 	p := pSrc.(map[string]interface{})
 
 	pack := &models.V1PackValuesEntity{
-		Name:   ptr.StringPtr(p["name"].(string)),
+		Name: ptr.StringPtr(p["name"].(string)),
 	}
 
 	if val, found := p["values"]; found && len(val.(string)) > 0 {
@@ -419,7 +419,6 @@
 	return int(hash(buf.String()))
 }
 
-<<<<<<< HEAD
 func resourceMachinePoolMaasHash(v interface{}) int {
 	var buf bytes.Buffer
 	m := v.(map[string]interface{})
@@ -439,8 +438,6 @@
 	return int(hash(buf.String()))
 }
 
-=======
->>>>>>> 5edcc5ce
 func hash(s string) uint32 {
 	h := fnv.New32a()
 	_, _ = h.Write([]byte(s))
