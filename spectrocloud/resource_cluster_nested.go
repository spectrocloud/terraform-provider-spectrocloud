--- conflicted
+++ resolved
@@ -578,33 +578,6 @@
 	return cluster
 }
 
-<<<<<<< HEAD
-func toMachinePoolNested(machinePool interface{}) *models.V1NestedMachinePoolConfigEntity {
-	var controlPlane, controlPlaneAsWorker bool
-	var count int
-	var name, resourcePool string
-	var m map[string]interface{}
-
-	if machinePool == nil {
-		controlPlane = true
-		controlPlaneAsWorker = true
-		count = 1
-		name = "nested"
-		resourcePool = "nested"
-	} else {
-		m = machinePool.(map[string]interface{})
-		controlPlane = m["control_plane"].(bool)
-		controlPlaneAsWorker = m["control_plane_as_worker"].(bool)
-		count = m["count"].(int)
-		name = m["name"].(string)
-		resourcePool = m["resource_pool"].(string)
-	}
-
-	labels := make([]string, 0)
-	if controlPlane {
-		labels = append(labels, "master")
-	}
-=======
 func toMachinePoolNested(machinePoolObj interface{}) *models.V1NestedMachinePoolConfigEntity {
 	machinePool := machinePoolObj.([]interface{})[0].(map[string]interface{})
 	resources := machinePool["resources"].([]interface{})[0].(map[string]interface{})
@@ -612,7 +585,6 @@
 	maxMemInMb := resources["max_mem_in_mb"].(int)
 	minCpu := resources["min_cpu"].(int)
 	minMemInMb := resources["min_mem_in_mb"].(int)
->>>>>>> c977ff03
 
 	mp := &models.V1NestedMachinePoolConfigEntity{
 		CloudConfig: &models.V1NestedMachinePoolCloudConfigEntity{
