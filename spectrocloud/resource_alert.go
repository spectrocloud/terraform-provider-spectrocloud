--- conflicted
+++ resolved
@@ -2,11 +2,8 @@
 
 import (
 	"context"
-<<<<<<< HEAD
 	"regexp"
-=======
 	"strings"
->>>>>>> 679d4b17
 	"time"
 
 	"github.com/hashicorp/terraform-plugin-sdk/v2/diag"
