package spectrocloud

import (
	"bytes"
	"fmt"
	"hash/fnv"
	"sort"
	"strings"
	"time"

	"github.com/hashicorp/terraform-plugin-sdk/v2/helper/schema"
	"gopkg.in/yaml.v3"
)

func CommonHash(nodePool map[string]interface{}) *bytes.Buffer {
	var buf bytes.Buffer

	if _, ok := nodePool["additional_labels"]; ok {
		buf.WriteString(HashStringMap(nodePool["additional_labels"]))
	}
	if _, ok := nodePool["taints"]; ok {
		buf.WriteString(HashStringMapList(nodePool["taints"]))
	}
	if val, ok := nodePool["control_plane"]; ok {
		var boolVal bool
		switch v := val.(type) {
		case bool:
			boolVal = v
		case *bool:
			if v != nil {
				boolVal = *v
			}
		}
		buf.WriteString(fmt.Sprintf("%t-", boolVal))
	}
	if val, ok := nodePool["control_plane_as_worker"]; ok {
		var boolVal bool
		switch v := val.(type) {
		case bool:
			boolVal = v
		case *bool:
			if v != nil {
				boolVal = *v
			}
		}
		buf.WriteString(fmt.Sprintf("%t-", boolVal))
	}
	if val, ok := nodePool["name"]; ok {
		buf.WriteString(fmt.Sprintf("%s-", val.(string)))
	}
	if val, ok := nodePool["count"]; ok {
		buf.WriteString(fmt.Sprintf("%d-", val.(int)))
	}
	if val, ok := nodePool["update_strategy"]; ok {
		buf.WriteString(fmt.Sprintf("%s-", val.(string)))
	}
	if val, ok := nodePool["node_repave_interval"]; ok {
		buf.WriteString(fmt.Sprintf("%d-", val.(int)))
	}
	/*if val, ok := nodePool["instance_type"]; ok {
		buf.WriteString(fmt.Sprintf("%s-", val.(string)))
	}
	if val, ok := nodePool["azs"]; ok {
		buf.WriteString(fmt.Sprintf("%s-", val.(string)))
	}*/
	if val, ok := nodePool["min"]; ok {
		buf.WriteString(fmt.Sprintf("%d-", val.(int)))
	}
	if val, ok := nodePool["max"]; ok {
		buf.WriteString(fmt.Sprintf("%d-", val.(int)))
	}
	if _, ok := nodePool["node"]; ok {
		buf.WriteString(HashStringMapList(nodePool["node"]))
	}

	return &buf
}

func resourceMachinePoolAzureHash(v interface{}) int {
	m := v.(map[string]interface{})
	buf := CommonHash(m)

	if val, ok := m["instance_type"]; ok {
		fmt.Fprintf(buf, "%s-", val.(string))
	}
	if val, ok := m["is_system_node_pool"]; ok {
		var boolVal bool
		switch v := val.(type) {
		case bool:
			boolVal = v
		case *bool:
			if v != nil {
				boolVal = *v
			}
		}
		fmt.Fprintf(buf, "%t-", boolVal)
	}
	if val, ok := m["os_type"]; ok && val != "" {
		fmt.Fprintf(buf, "%s-", val.(string))
	}

	return int(hash(buf.String()))
}

func resourceMachinePoolAksHash(v interface{}) int {
	nodePool := v.(map[string]interface{})
	var buf bytes.Buffer

<<<<<<< HEAD
	if val, ok := m["instance_type"]; ok {
		fmt.Fprintf(buf, "%s-", val.(string))
	}
	if val, ok := m["disk_size_gb"]; ok {
		fmt.Fprintf(buf, "%d-", val.(int))
=======
	// Include all fields that should trigger a machine pool update
	if val, ok := nodePool["name"]; ok {
		buf.WriteString(fmt.Sprintf("%s-", val.(string)))
	}
	if val, ok := nodePool["count"]; ok {
		buf.WriteString(fmt.Sprintf("%d-", val.(int)))
>>>>>>> 932ca162
	}
	if val, ok := nodePool["instance_type"]; ok {
		buf.WriteString(fmt.Sprintf("%s-", val.(string)))
	}
	if val, ok := nodePool["disk_size_gb"]; ok {
		buf.WriteString(fmt.Sprintf("%d-", val.(int)))
	}
	if val, ok := nodePool["is_system_node_pool"]; ok {
		var boolVal bool
		switch v := val.(type) {
		case bool:
			boolVal = v
		case *bool:
			if v != nil {
				boolVal = *v
			}
		}
		fmt.Fprintf(buf, "%t-", boolVal)
	}
<<<<<<< HEAD
	if val, ok := m["storage_account_type"]; ok {
		fmt.Fprintf(buf, "%s-", val.(string))
=======
	if val, ok := nodePool["storage_account_type"]; ok {
		buf.WriteString(fmt.Sprintf("%s-", val.(string)))
	}

	// Additional labels (map)
	if _, ok := nodePool["additional_labels"]; ok {
		buf.WriteString(HashStringMap(nodePool["additional_labels"]))
	}

	// Update strategy
	if val, ok := nodePool["update_strategy"]; ok {
		buf.WriteString(fmt.Sprintf("%s-", val.(string)))
>>>>>>> 932ca162
	}

	// Min and Max for autoscaling
	if nodePool["min"] != nil {
		buf.WriteString(fmt.Sprintf("%d-", nodePool["min"].(int)))
	}
	if nodePool["max"] != nil {
		buf.WriteString(fmt.Sprintf("%d-", nodePool["max"].(int)))
	}

	// Node configuration (list of maps)
	if nodePool["node"] != nil {
		buf.WriteString(HashStringMapList(nodePool["node"]))
	}

	// Taints (list of maps)
	if _, ok := nodePool["taints"]; ok {
		buf.WriteString(HashStringMapList(nodePool["taints"]))
	}

	return int(hash(buf.String()))
}

func resourceMachinePoolGcpHash(v interface{}) int {
	m := v.(map[string]interface{})
	buf := CommonHash(m)
	if _, ok := m["disk_size_gb"]; ok {
		fmt.Fprintf(buf, "%d-", m["disk_size_gb"].(int))
	}

	fmt.Fprintf(buf, "%s-", m["instance_type"].(string))
	if _, ok := m["azs"]; ok {
		if m["azs"] != nil {
			azsSet := m["azs"].(*schema.Set)
			azsList := azsSet.List()
			azsListStr := make([]string, len(azsList))
			for i, v := range azsList {
				azsListStr[i] = v.(string)
			}
			sort.Strings(azsListStr)
			azsStr := strings.Join(azsListStr, "-")
			fmt.Fprintf(buf, "%s-", azsStr)
		}
	}
	return int(hash(buf.String()))
}

func resourceMachinePoolAwsHash(v interface{}) int {
	m := v.(map[string]interface{})
	buf := CommonHash(m)

	if m["min"] != nil {
		fmt.Fprintf(buf, "%d-", m["min"].(int))
	}
	if m["max"] != nil {
		fmt.Fprintf(buf, "%d-", m["max"].(int))
	}
	fmt.Fprintf(buf, "%s-", m["instance_type"].(string))
	fmt.Fprintf(buf, "%s-", m["capacity_type"].(string))
	fmt.Fprintf(buf, "%s-", m["max_price"].(string))
	if m["azs"] != nil {
		azsSet := m["azs"].(*schema.Set)
		azsList := azsSet.List()
		azsListStr := make([]string, len(azsList))
		for i, v := range azsList {
			azsListStr[i] = v.(string)
		}
		sort.Strings(azsListStr)
		azsStr := strings.Join(azsListStr, "-")
		fmt.Fprintf(buf, "%s-", azsStr)
	}
	fmt.Fprintf(buf, "%s-", m["azs"].(*schema.Set).GoString())
	buf.WriteString(HashStringMap(m["az_subnets"]))

	return int(hash(buf.String()))
}

func resourceMachinePoolEksHash(v interface{}) int {
	nodePool := v.(map[string]interface{})
	var buf bytes.Buffer

	if val, ok := nodePool["count"]; ok {
		buf.WriteString(fmt.Sprintf("%d-", val.(int)))
	}
	if val, ok := nodePool["disk_size_gb"]; ok {
		buf.WriteString(fmt.Sprintf("%d-", val.(int)))
	}
	if val, ok := nodePool["instance_type"]; ok {
		buf.WriteString(fmt.Sprintf("%s-", val.(string)))
	}
	if val, ok := nodePool["name"]; ok {
		buf.WriteString(fmt.Sprintf("%s-", val.(string)))
	}

	if _, ok := nodePool["additional_labels"]; ok {
		buf.WriteString(HashStringMap(nodePool["additional_labels"]))
	}
	if val, ok := nodePool["ami_type"]; ok {
		buf.WriteString(fmt.Sprintf("%s-", val.(string)))
	}

	keys := make([]string, 0, len(nodePool["az_subnets"].(map[string]interface{})))
	for k := range nodePool["az_subnets"].(map[string]interface{}) {
		keys = append(keys, k)
	}
	sort.Strings(keys)
	for _, k := range keys {
		buf.WriteString(fmt.Sprintf("%s-%s", k, nodePool["az_subnets"].(map[string]interface{})[k].(string)))
	}

	if nodePool["azs"] != nil {
		azsList := nodePool["azs"].([]interface{})
		azsListStr := make([]string, len(azsList))
		for i, v := range azsList {
			azsListStr[i] = v.(string)
		}
		sort.Strings(azsListStr)
		azsStr := strings.Join(azsListStr, "-")
		buf.WriteString(fmt.Sprintf("%s-", azsStr))
	}

	if val, ok := nodePool["capacity_type"]; ok {
		buf.WriteString(fmt.Sprintf("%s-", val.(string)))
	}

	if nodePool["min"] != nil {
		buf.WriteString(fmt.Sprintf("%d-", nodePool["min"].(int)))
	}
	if nodePool["max"] != nil {
		buf.WriteString(fmt.Sprintf("%d-", nodePool["max"].(int)))
	}
	if nodePool["max_price"] != nil {
		buf.WriteString(fmt.Sprintf("%s-", nodePool["max_price"].(string)))
	}
	if nodePool["node"] != nil {
		buf.WriteString(HashStringMapList(nodePool["node"]))
	}
	if _, ok := nodePool["taints"]; ok {
		buf.WriteString(HashStringMapList(nodePool["taints"]))
	}
	if nodePool["eks_launch_template"] != nil {
		buf.WriteString(eksLaunchTemplate(nodePool["eks_launch_template"]))
	}
	if val, ok := nodePool["update_strategy"]; ok {
		buf.WriteString(fmt.Sprintf("%s-", val.(string)))
	}

	return int(hash(buf.String()))
}

func resourceMachinePoolGkeHash(v interface{}) int {
<<<<<<< HEAD
	m := v.(map[string]interface{})
	buf := CommonHash(m)
	if _, ok := m["disk_size_gb"]; ok {
		fmt.Fprintf(buf, "%d-", m["disk_size_gb"].(int))
	}
	fmt.Fprintf(buf, "%s-", m["instance_type"].(string))
=======
	nodePool := v.(map[string]interface{})
	var buf bytes.Buffer

	// Include all fields that should trigger a machine pool update
	if val, ok := nodePool["name"]; ok {
		buf.WriteString(fmt.Sprintf("%s-", val.(string)))
	}
	if val, ok := nodePool["count"]; ok {
		buf.WriteString(fmt.Sprintf("%d-", val.(int)))
	}
	if val, ok := nodePool["disk_size_gb"]; ok {
		buf.WriteString(fmt.Sprintf("%d-", val.(int)))
	}
	if val, ok := nodePool["instance_type"]; ok {
		buf.WriteString(fmt.Sprintf("%s-", val.(string)))
	}

	// Additional labels (map)
	if _, ok := nodePool["additional_labels"]; ok {
		buf.WriteString(HashStringMap(nodePool["additional_labels"]))
	}

	// Update strategy
	if val, ok := nodePool["update_strategy"]; ok {
		buf.WriteString(fmt.Sprintf("%s-", val.(string)))
	}

	// Node configuration (list of maps)
	if nodePool["node"] != nil {
		buf.WriteString(HashStringMapList(nodePool["node"]))
	}

	// Taints (list of maps)
	if _, ok := nodePool["taints"]; ok {
		buf.WriteString(HashStringMapList(nodePool["taints"]))
	}

>>>>>>> 932ca162
	return int(hash(buf.String()))
}

func eksLaunchTemplate(v interface{}) string {
	var buf bytes.Buffer
	if len(v.([]interface{})) > 0 {
		m := v.([]interface{})[0].(map[string]interface{})

		if m["ami_id"] != nil {
			buf.WriteString(fmt.Sprintf("%s-", m["ami_id"].(string)))
		}
		if m["root_volume_type"] != nil {
			buf.WriteString(fmt.Sprintf("%s-", m["root_volume_type"].(string)))
		}
		if m["root_volume_iops"] != nil {
			buf.WriteString(fmt.Sprintf("%d-", m["root_volume_iops"].(int)))
		}
		if m["root_volume_throughput"] != nil {
			buf.WriteString(fmt.Sprintf("%d-", m["root_volume_throughput"].(int)))
		}
		if m["additional_security_groups"] != nil {
			for _, sg := range m["additional_security_groups"].(*schema.Set).List() {
				buf.WriteString(fmt.Sprintf("%s-", sg.(string)))
			}
		}
	}

	return buf.String()
}

func resourceMachinePoolVsphereHash(v interface{}) int {
	m := v.(map[string]interface{})
	buf := CommonHash(m)

	if v, found := m["instance_type"]; found {
		if len(v.([]interface{})) > 0 {
			ins := v.([]interface{})[0].(map[string]interface{})
			fmt.Fprintf(buf, "%d-", ins["cpu"].(int))
			fmt.Fprintf(buf, "%d-", ins["disk_size_gb"].(int))
			fmt.Fprintf(buf, "%d-", ins["memory_mb"].(int))
		}
	}

	if placements, found := m["placement"]; found {
		for _, p := range placements.([]interface{}) {
			place := p.(map[string]interface{})
			fmt.Fprintf(buf, "%s-", place["cluster"].(string))
			fmt.Fprintf(buf, "%s-", place["resource_pool"].(string))
			fmt.Fprintf(buf, "%s-", place["datastore"].(string))
			fmt.Fprintf(buf, "%s-", place["network"].(string))
			fmt.Fprintf(buf, "%s-", place["static_ip_pool_id"].(string))
		}
	}
	return int(hash(buf.String()))
}

func resourceMachinePoolCustomCloudHash(v interface{}) int {
	m := v.(map[string]interface{})
	var buf bytes.Buffer

	// IMPORTANT: Only include user-provided fields in hash
	// Do NOT include computed fields (name, count, additional_labels) as they cause perpetual diffs

	if _, ok := m["taints"]; ok {
		buf.WriteString(HashStringMapList(m["taints"]))
	}
	if val, ok := m["control_plane"]; ok {
		var boolVal bool
		switch v := val.(type) {
		case bool:
			boolVal = v
		case *bool:
			if v != nil {
				boolVal = *v
			}
		}
		buf.WriteString(fmt.Sprintf("%t-", boolVal))
	}
	if val, ok := m["control_plane_as_worker"]; ok {
		var boolVal bool
		switch v := val.(type) {
		case bool:
			boolVal = v
		case *bool:
			if v != nil {
				boolVal = *v
			}
		}
		buf.WriteString(fmt.Sprintf("%t-", boolVal))
	}

	// Normalize YAML to match StateFunc behavior (critical for preventing perpetual diffs)
	if yamlContent, ok := m["node_pool_config"].(string); ok {
		normalizedYAML := NormalizeYamlContent(yamlContent)
		buf.WriteString(fmt.Sprintf("%s-", normalizedYAML))
	}

	// Include overrides in hash calculation for change detection
	if overrides, ok := m["overrides"]; ok {
		buf.WriteString(HashStringMap(overrides))
	}

	return int(hash(buf.String()))
}

<<<<<<< HEAD
func resourceMachinePoolOpenStackHash(v interface{}) int {
	m := v.(map[string]interface{})
	buf := CommonHash(m)

	fmt.Fprintf(buf, "%s-", m["instance_type"].(string))
	fmt.Fprintf(buf, "%s-", m["subnet_id"].(string))
	fmt.Fprintf(buf, "%s-", m["update_strategy"].(string))
	fmt.Fprintf(buf, "%s-", m["azs"].(*schema.Set).GoString())

	return int(hash(buf.String()))
}

=======
>>>>>>> 932ca162
func resourceMachinePoolVirtualHash(v interface{}) int {
	m := v.(map[string]interface{})
	buf := CommonHash(m)

	return int(hash(buf.String()))
}

func resourceMachinePoolMaasHash(v interface{}) int {
	m := v.(map[string]interface{})
	buf := CommonHash(m)

	if v, found := m["instance_type"]; found {
		if len(v.([]interface{})) > 0 {
			ins := v.([]interface{})[0].(map[string]interface{})
			fmt.Fprintf(buf, "%d-", ins["min_cpu"].(int))
			fmt.Fprintf(buf, "%d-", ins["min_memory_mb"].(int))
		}
	}
	if azs, ok := m["azs"]; ok && azs != nil {
		fmt.Fprintf(buf, "%s-", azs.(*schema.Set).GoString())
	}
	if nodeTags, ok := m["node_tags"]; ok && nodeTags != nil {
		fmt.Fprintf(buf, "%s-", nodeTags.(*schema.Set).GoString())
	}

	// Include placement fields if present
	if placementRaw, ok := m["placement"]; ok {
		placementList := placementRaw.([]interface{})
		if len(placementList) > 0 {
			place := placementList[0].(map[string]interface{})
			if rp, ok := place["resource_pool"]; ok && rp != nil {
				fmt.Fprintf(buf, "%s-", rp.(string))
			}
		}
	}

	// Include use_lxd_vm flag
	if v, ok := m["use_lxd_vm"]; ok {
		fmt.Fprintf(buf, "%t-", v.(bool))
	}

	// Include network settings if present
	if networkRaw, ok := m["network"]; ok {
		networkList := networkRaw.([]interface{})
		if len(networkList) > 0 {
			net := networkList[0].(map[string]interface{})
			if name, ok := net["network_name"]; ok && name != nil {
				fmt.Fprintf(buf, "%s-", name.(string))
			}
			if parent, ok := net["parent_pool_uid"]; ok && parent != nil {
				fmt.Fprintf(buf, "%s-", parent.(string))
			}
			if staticIP, ok := net["static_ip"]; ok {
				fmt.Fprintf(buf, "%t-", staticIP.(bool))
			}
		}
	}

	return int(hash(buf.String()))
}

func InstanceTypeHash(ins map[string]interface{}) string {
	var buf bytes.Buffer
	buf.WriteString(fmt.Sprintf("%d-", ins["cpu"].(int)))
	buf.WriteString(fmt.Sprintf("%d-", ins["disk_size_gb"].(int)))
	buf.WriteString(fmt.Sprintf("%d-", ins["memory_mb"].(int)))
	buf.WriteString(fmt.Sprintf("%s-", ins["cpus_sets"].(string)))
	if ins["cache_passthrough"] != nil {
		buf.WriteString(fmt.Sprintf("%s-%t", "cache_passthrough", ins["cache_passthrough"].(bool)))
	}
	if ins["gpu_config"] != nil {
		config, _ := ins["gpu_config"].(map[string]interface{})
		if config != nil {
			buf.WriteString(GpuConfigHash(config))
		}
	}

	if ins["attached_disks"] != nil {
		for _, disk := range ins["attached_disks"].([]interface{}) {
			diskMap := disk.(map[string]interface{})
			if diskMap["managed"] != nil {
				buf.WriteString(fmt.Sprintf("%s-%t", "managed", diskMap["managed"].(bool)))
			}
			if diskMap["size_in_gb"] != nil {
				buf.WriteString(fmt.Sprintf("%s-%d", "size_in_gb", diskMap["size_in_gb"].(int)))
			}
		}
	}
	return buf.String()
}

func GpuConfigHash(config map[string]interface{}) string {
	var buf bytes.Buffer
	buf.WriteString(fmt.Sprintf("%d-", config["num_gpus"].(int)))
	buf.WriteString(fmt.Sprintf("%s-", config["device_model"].(string)))
	buf.WriteString(fmt.Sprintf("%s-", config["vendor"].(string)))
	buf.WriteString(HashStringMap(config["addresses"]))
	return buf.String()
}

func resourceMachinePoolEdgeNativeHash(v interface{}) int {
	m := v.(map[string]interface{})
	buf := CommonHash(m)

	if edgeHosts, found := m["edge_host"]; found {
		var edgeHostList []interface{}
		if edgeHostSet, ok := edgeHosts.(*schema.Set); ok {
			edgeHostList = edgeHostSet.List()
		} else if edgeHostListRaw, ok := edgeHosts.([]interface{}); ok {
			// Fallback for backward compatibility
			edgeHostList = edgeHostListRaw
		}

		for _, host := range edgeHostList {
			hostMap := host.(map[string]interface{})

			if hostName, ok := hostMap["host_name"]; ok {
				fmt.Fprintf(buf, "host_name:%s-", hostName.(string))
			}

			if hostUID, ok := hostMap["host_uid"]; ok {
				fmt.Fprintf(buf, "host_uid:%s-", hostUID.(string))
			}

			if staticIP, ok := hostMap["static_ip"]; ok {
				fmt.Fprintf(buf, "static_ip:%s-", staticIP.(string))
			}

			if nicName, ok := hostMap["nic_name"]; ok {
				fmt.Fprintf(buf, "nic_name:%s-", nicName.(string))
			}

			if defaultGateway, ok := hostMap["default_gateway"]; ok {
				fmt.Fprintf(buf, "default_gateway:%s-", defaultGateway.(string))
			}

			if subnetMask, ok := hostMap["subnet_mask"]; ok {
				fmt.Fprintf(buf, "subnet_mask:%s-", subnetMask.(string))
			}

			if dnsServers, ok := hostMap["dns_servers"]; ok {
				var dns []string
				for _, v := range dnsServers.(*schema.Set).List() {
					dns = append(dns, v.(string))
				}
				fmt.Fprintf(buf, "dns_servers:%s-", strings.Join(dns, ","))
			}

			if twoNodeRole, ok := hostMap["two_node_role"]; ok {
				fmt.Fprintf(buf, "two_node_role:%s-", twoNodeRole.(string))
			}
		}
	}

	return int(hash(buf.String()))
}

func resourceClusterHash(v interface{}) int {
	var buf bytes.Buffer
	m := v.(map[string]interface{})

	buf.WriteString(fmt.Sprintf("%s-", m["uid"].(string)))

	return int(hash(buf.String()))
}

func HashStringMapList(v interface{}) string {
	var b bytes.Buffer
	m := v.([]interface{})

	if len(m) == 0 {
		return ""
	}

	hashes := make([]string, 0)

	for _, i := range m {
		hashes = append(hashes, HashStringMap(i))
	}

	sortedHashes := make([]string, len(hashes))
	copy(sortedHashes, hashes)
	sort.Strings(sortedHashes)

	for _, i := range sortedHashes {
		b.WriteString(i)
	}

	return b.String()
}

func HashStringMap(v interface{}) string {
	if v == nil {
		return ""
	}

	m, ok := v.(map[string]interface{})
	if !ok || len(m) == 0 {
		return ""
	}

	var b bytes.Buffer

	// Create and sort the keys
	keys := make([]string, 0, len(m))
	for k := range m {
		keys = append(keys, k)
	}
	sort.Strings(keys)

	// Construct the string based on sorted keys
	for _, k := range keys {
		b.WriteString(fmt.Sprintf("%s-%s", k, m[k].(string)))
	}

	return b.String()
}

func hash(s string) uint32 {
	h := fnv.New32a()
	_, _ = h.Write([]byte(s))
	return h.Sum32()
}

// YamlContentHash creates a hash based on YAML semantic content, ignoring formatting
func YamlContentHash(yamlContent string) string {
	canonicalContent := yamlContentToCanonicalString(yamlContent)
	h := fnv.New64a()
	if _, err := h.Write([]byte(canonicalContent)); err != nil {
		// If hash writing fails, return a fallback hash
		return fmt.Sprintf("error_hash_%d", time.Now().UnixNano())
	}
	return fmt.Sprintf("%x", h.Sum64())
}

// yamlContentToCanonicalString converts YAML content to a canonical string for hashing
func yamlContentToCanonicalString(yamlContent string) string {
	if strings.TrimSpace(yamlContent) == "" {
		return ""
	}

	// Split multi-document YAML
	documents := strings.Split(yamlContent, "---")
	var canonicalDocs []string

	for _, doc := range documents {
		doc = strings.TrimSpace(doc)
		if doc == "" {
			continue
		}

		// Parse YAML document
		var yamlData interface{}
		if err := yaml.Unmarshal([]byte(doc), &yamlData); err != nil {
			// If parsing fails, use original doc for canonical form
			canonicalDocs = append(canonicalDocs, doc)
			continue
		}

		// Convert to canonical string representation
		canonical := toCanonicalString(yamlData)
		canonicalDocs = append(canonicalDocs, canonical)
	}

	if len(canonicalDocs) == 0 {
		return ""
	}

	return strings.Join(canonicalDocs, "|||") // Use ||| as document separator
}

// toCanonicalString converts a YAML structure to a deterministic string representation
func toCanonicalString(data interface{}) string {
	switch v := data.(type) {
	case map[string]interface{}:
		// Sort keys for deterministic output
		keys := make([]string, 0, len(v))
		for k := range v {
			keys = append(keys, k)
		}
		sort.Strings(keys)

		var parts []string
		for _, k := range keys {
			value := toCanonicalString(v[k])
			parts = append(parts, fmt.Sprintf("%s:%s", k, value))
		}
		return "{" + strings.Join(parts, ",") + "}"

	case map[interface{}]interface{}:
		// Convert to string map and recurse
		stringMap := make(map[string]interface{})
		for key, value := range v {
			if keyStr, ok := key.(string); ok {
				stringMap[keyStr] = value
			}
		}
		return toCanonicalString(stringMap)

	case []interface{}:
		var parts []string
		for _, item := range v {
			parts = append(parts, toCanonicalString(item))
		}
		return "[" + strings.Join(parts, ",") + "]"

	case string:
		return fmt.Sprintf("\"%s\"", v)
	case int, int64, float64, bool:
		return fmt.Sprintf("%v", v)
	case nil:
		return "null"
	default:
		return fmt.Sprintf("%v", v)
	}
}

// NormalizeYamlContent parses YAML and re-serializes it in a consistent format for StateFunc
func NormalizeYamlContent(yamlContent string) string {
	if strings.TrimSpace(yamlContent) == "" {
		return ""
	}

	// Split multi-document YAML
	documents := strings.Split(yamlContent, "---")
	var normalizedDocs []string

	for _, doc := range documents {
		doc = strings.TrimSpace(doc)
		if doc == "" {
			continue
		}

		// Parse YAML document
		var yamlData interface{}
		if err := yaml.Unmarshal([]byte(doc), &yamlData); err != nil {
			// If parsing fails, return original (trimmed)
			normalizedDocs = append(normalizedDocs, doc)
			continue
		}

		// Re-serialize in consistent format
		normalizedYaml, err := yaml.Marshal(yamlData)
		if err != nil {
			// If marshaling fails, return original (trimmed)
			normalizedDocs = append(normalizedDocs, doc)
			continue
		}

		normalizedDocs = append(normalizedDocs, strings.TrimSpace(string(normalizedYaml)))
	}

	if len(normalizedDocs) == 0 {
		return ""
	}

	return strings.Join(normalizedDocs, "\n---\n")
}

func resourceMachinePoolOpenStackHash(v interface{}) int {
	nodePool := v.(map[string]interface{})
	var buf bytes.Buffer

	// Use CommonHash for common fields: additional_labels, taints, control_plane,
	// control_plane_as_worker, name, count, update_strategy, node_repave_interval, node
	commonBuf := CommonHash(nodePool)
	buf.WriteString(commonBuf.String())

	// Add OpenStack-specific fields
	if val, ok := nodePool["instance_type"]; ok {
		buf.WriteString(fmt.Sprintf("%s-", val.(string)))
	}

	// Handle azs (TypeSet) - sort for deterministic hash
	if nodePool["azs"] != nil {
		azsSet := nodePool["azs"].(*schema.Set)
		azsList := azsSet.List()
		azsListStr := make([]string, len(azsList))
		for i, v := range azsList {
			azsListStr[i] = v.(string)
		}
		sort.Strings(azsListStr)
		azsStr := strings.Join(azsListStr, "-")
		buf.WriteString(fmt.Sprintf("%s-", azsStr))
	}

	// Handle subnet_id (optional string field)
	if val, ok := nodePool["subnet_id"]; ok && val != nil && val.(string) != "" {
		buf.WriteString(fmt.Sprintf("%s-", val.(string)))
	}

	return int(hash(buf.String()))
}

// resourceEdgeHostHash creates a hash for edge_host TypeSet
func resourceEdgeHostHash(v interface{}) int {
	var buf bytes.Buffer
	host := v.(map[string]interface{})

	// Required field - always include
	if hostUID, ok := host["host_uid"]; ok && hostUID != nil {
		buf.WriteString(fmt.Sprintf("host_uid:%s-", hostUID.(string)))
	}

	// Optional fields
	if hostName, ok := host["host_name"]; ok && hostName != nil && hostName.(string) != "" {
		buf.WriteString(fmt.Sprintf("host_name:%s-", hostName.(string)))
	}

	if staticIP, ok := host["static_ip"]; ok && staticIP != nil && staticIP.(string) != "" {
		buf.WriteString(fmt.Sprintf("static_ip:%s-", staticIP.(string)))
	}

	if nicName, ok := host["nic_name"]; ok && nicName != nil && nicName.(string) != "" {
		buf.WriteString(fmt.Sprintf("nic_name:%s-", nicName.(string)))
	}

	if defaultGateway, ok := host["default_gateway"]; ok && defaultGateway != nil && defaultGateway.(string) != "" {
		buf.WriteString(fmt.Sprintf("default_gateway:%s-", defaultGateway.(string)))
	}

	if subnetMask, ok := host["subnet_mask"]; ok && subnetMask != nil && subnetMask.(string) != "" {
		buf.WriteString(fmt.Sprintf("subnet_mask:%s-", subnetMask.(string)))
	}

	// Handle dns_servers (TypeSet) - sort for deterministic hash
	if dnsServers, ok := host["dns_servers"]; ok && dnsServers != nil {
		if dnsSet, ok := dnsServers.(*schema.Set); ok {
			dnsList := dnsSet.List()
			dnsListStr := make([]string, len(dnsList))
			for i, v := range dnsList {
				dnsListStr[i] = v.(string)
			}
			sort.Strings(dnsListStr)
			buf.WriteString(fmt.Sprintf("dns_servers:%s-", strings.Join(dnsListStr, ",")))
		}
	}

	if twoNodeRole, ok := host["two_node_role"]; ok && twoNodeRole != nil && twoNodeRole.(string) != "" {
		buf.WriteString(fmt.Sprintf("two_node_role:%s-", twoNodeRole.(string)))
	}

	return int(hash(buf.String()))
}<|MERGE_RESOLUTION|>--- conflicted
+++ resolved
@@ -106,20 +106,12 @@
 	nodePool := v.(map[string]interface{})
 	var buf bytes.Buffer
 
-<<<<<<< HEAD
-	if val, ok := m["instance_type"]; ok {
-		fmt.Fprintf(buf, "%s-", val.(string))
-	}
-	if val, ok := m["disk_size_gb"]; ok {
-		fmt.Fprintf(buf, "%d-", val.(int))
-=======
 	// Include all fields that should trigger a machine pool update
 	if val, ok := nodePool["name"]; ok {
 		buf.WriteString(fmt.Sprintf("%s-", val.(string)))
 	}
 	if val, ok := nodePool["count"]; ok {
 		buf.WriteString(fmt.Sprintf("%d-", val.(int)))
->>>>>>> 932ca162
 	}
 	if val, ok := nodePool["instance_type"]; ok {
 		buf.WriteString(fmt.Sprintf("%s-", val.(string)))
@@ -139,10 +131,6 @@
 		}
 		fmt.Fprintf(buf, "%t-", boolVal)
 	}
-<<<<<<< HEAD
-	if val, ok := m["storage_account_type"]; ok {
-		fmt.Fprintf(buf, "%s-", val.(string))
-=======
 	if val, ok := nodePool["storage_account_type"]; ok {
 		buf.WriteString(fmt.Sprintf("%s-", val.(string)))
 	}
@@ -155,7 +143,6 @@
 	// Update strategy
 	if val, ok := nodePool["update_strategy"]; ok {
 		buf.WriteString(fmt.Sprintf("%s-", val.(string)))
->>>>>>> 932ca162
 	}
 
 	// Min and Max for autoscaling
@@ -307,14 +294,6 @@
 }
 
 func resourceMachinePoolGkeHash(v interface{}) int {
-<<<<<<< HEAD
-	m := v.(map[string]interface{})
-	buf := CommonHash(m)
-	if _, ok := m["disk_size_gb"]; ok {
-		fmt.Fprintf(buf, "%d-", m["disk_size_gb"].(int))
-	}
-	fmt.Fprintf(buf, "%s-", m["instance_type"].(string))
-=======
 	nodePool := v.(map[string]interface{})
 	var buf bytes.Buffer
 
@@ -352,7 +331,6 @@
 		buf.WriteString(HashStringMapList(nodePool["taints"]))
 	}
 
->>>>>>> 932ca162
 	return int(hash(buf.String()))
 }
 
@@ -458,21 +436,6 @@
 	return int(hash(buf.String()))
 }
 
-<<<<<<< HEAD
-func resourceMachinePoolOpenStackHash(v interface{}) int {
-	m := v.(map[string]interface{})
-	buf := CommonHash(m)
-
-	fmt.Fprintf(buf, "%s-", m["instance_type"].(string))
-	fmt.Fprintf(buf, "%s-", m["subnet_id"].(string))
-	fmt.Fprintf(buf, "%s-", m["update_strategy"].(string))
-	fmt.Fprintf(buf, "%s-", m["azs"].(*schema.Set).GoString())
-
-	return int(hash(buf.String()))
-}
-
-=======
->>>>>>> 932ca162
 func resourceMachinePoolVirtualHash(v interface{}) int {
 	m := v.(map[string]interface{})
 	buf := CommonHash(m)
