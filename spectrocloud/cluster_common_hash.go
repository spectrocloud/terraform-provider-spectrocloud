package spectrocloud

import (
	"bytes"
	"fmt"
	"github.com/hashicorp/terraform-plugin-sdk/v2/helper/schema"
	"hash/fnv"
	"sort"
)

func resourceMachinePoolAzureHash(v interface{}) int {
	var buf bytes.Buffer
	m := v.(map[string]interface{})
	//d := m["disk"].([]interface{})[0].(map[string]interface{})
	buf.WriteString(fmt.Sprintf("%t-", m["control_plane"].(bool)))
	buf.WriteString(fmt.Sprintf("%t-", m["control_plane_as_worker"].(bool)))
	buf.WriteString(fmt.Sprintf("%s-", m["name"].(string)))
	buf.WriteString(fmt.Sprintf("%d-", m["count"].(int)))
	buf.WriteString(fmt.Sprintf("%s-", m["instance_type"].(string)))
	buf.WriteString(fmt.Sprintf("%s-", m["azs"].(*schema.Set).GoString()))

	// TODO(saamalik) fix for disk
	//buf.WriteString(fmt.Sprintf("%d-", d["size_gb"].(int)))
	//buf.WriteString(fmt.Sprintf("%s-", d["type"].(string)))

	//d2 := m["disk"].([]interface{})
	//d := d2[0].(map[string]interface{})

	return int(hash(buf.String()))
}

func resourceMachinePoolAksHash(v interface{}) int {
	var buf bytes.Buffer
	m := v.(map[string]interface{})
	buf.WriteString(fmt.Sprintf("%s-", m["name"].(string)))
	buf.WriteString(fmt.Sprintf("%d-", m["count"].(int)))
	buf.WriteString(fmt.Sprintf("%s-", m["instance_type"].(string)))
	buf.WriteString(fmt.Sprintf("%d-", m["disk_size_gb"].(int)))
	buf.WriteString(fmt.Sprintf("%t-", m["is_system_node_pool"].(bool)))
	buf.WriteString(fmt.Sprintf("%s-", m["storage_account_type"].(string)))
	return int(hash(buf.String()))
}

func resourceMachinePoolGcpHash(v interface{}) int {
	var buf bytes.Buffer
	m := v.(map[string]interface{})
	//d := m["disk"].([]interface{})[0].(map[string]interface{})
	buf.WriteString(fmt.Sprintf("%t-", m["control_plane"].(bool)))
	buf.WriteString(fmt.Sprintf("%t-", m["control_plane_as_worker"].(bool)))
	buf.WriteString(fmt.Sprintf("%s-", m["name"].(string)))
	buf.WriteString(fmt.Sprintf("%d-", m["count"].(int)))
	buf.WriteString(fmt.Sprintf("%s-", m["instance_type"].(string)))
	buf.WriteString(fmt.Sprintf("%s-", m["azs"].(*schema.Set).GoString()))

	return int(hash(buf.String()))
}

func resourceMachinePoolAwsHash(v interface{}) int {
	var buf bytes.Buffer
	m := v.(map[string]interface{})
	buf.WriteString(fmt.Sprintf("%t-", m["control_plane"].(bool)))
	buf.WriteString(fmt.Sprintf("%t-", m["control_plane_as_worker"].(bool)))
	buf.WriteString(fmt.Sprintf("%s-", m["name"].(string)))
	buf.WriteString(fmt.Sprintf("%d-", m["count"].(int)))
	buf.WriteString(fmt.Sprintf("%s-", m["instance_type"].(string)))
	buf.WriteString(fmt.Sprintf("%s-", m["capacity_type"].(string)))
	buf.WriteString(fmt.Sprintf("%s-", m["max_price"].(string)))
	buf.WriteString(fmt.Sprintf("%s-", m["azs"].(*schema.Set).GoString()))

	return int(hash(buf.String()))
}

func resourceMachinePoolEksHash(v interface{}) int {
	var buf bytes.Buffer
	m := v.(map[string]interface{})

	buf.WriteString(HashStringMap(m["additional_labels"]))
	buf.WriteString(HashStringMapList(m["taints"]))

	buf.WriteString(fmt.Sprintf("%s-", m["name"].(string)))
	buf.WriteString(fmt.Sprintf("%d-", m["disk_size_gb"].(int)))
	buf.WriteString(fmt.Sprintf("%d-", m["count"].(int)))
	if m["min"] != nil {
		buf.WriteString(fmt.Sprintf("%d-", m["min"].(int)))
	}
	if m["max"] != nil {
		buf.WriteString(fmt.Sprintf("%d-", m["max"].(int)))
	}
	buf.WriteString(fmt.Sprintf("%s-", m["instance_type"].(string)))
	buf.WriteString(fmt.Sprintf("%s-", m["capacity_type"].(string)))
	buf.WriteString(fmt.Sprintf("%s-", m["max_price"].(string)))

	for i, j := range m["az_subnets"].(map[string]interface{}) {
		buf.WriteString(fmt.Sprintf("%s-%s", i, j.(string)))
	}

	return int(hash(buf.String()))
}

func resourceMachinePoolTkeHash(v interface{}) int {
	var buf bytes.Buffer
	m := v.(map[string]interface{})

	buf.WriteString(HashStringMap(m["additional_labels"]))
	buf.WriteString(HashStringMapList(m["taints"]))

	buf.WriteString(fmt.Sprintf("%s-", m["name"].(string)))
	buf.WriteString(fmt.Sprintf("%d-", m["disk_size_gb"].(int)))
	buf.WriteString(fmt.Sprintf("%d-", m["count"].(int)))
	if m["min"] != nil {
		buf.WriteString(fmt.Sprintf("%d-", m["min"].(int)))
	}
	if m["max"] != nil {
		buf.WriteString(fmt.Sprintf("%d-", m["max"].(int)))
	}
	buf.WriteString(fmt.Sprintf("%s-", m["instance_type"].(string)))
	buf.WriteString(fmt.Sprintf("%s-", m["capacity_type"].(string)))
	buf.WriteString(fmt.Sprintf("%s-", m["max_price"].(string)))

	for i, j := range m["az_subnets"].(map[string]interface{}) {
		buf.WriteString(fmt.Sprintf("%s-%s", i, j.(string)))
	}

	return int(hash(buf.String()))
}

func resourceMachinePoolVsphereHash(v interface{}) int {
	var buf bytes.Buffer
	m := v.(map[string]interface{})
	//d := m["disk"].([]interface{})[0].(map[string]interface{})
	buf.WriteString(fmt.Sprintf("%t-", m["control_plane"].(bool)))
	buf.WriteString(fmt.Sprintf("%t-", m["control_plane_as_worker"].(bool)))
	buf.WriteString(fmt.Sprintf("%s-", m["name"].(string)))
	buf.WriteString(fmt.Sprintf("%d-", m["count"].(int)))

	if v, found := m["instance_type"]; found {
		ins := v.([]interface{})[0].(map[string]interface{})
		buf.WriteString(fmt.Sprintf("%d-", ins["cpu"].(int)))
		buf.WriteString(fmt.Sprintf("%d-", ins["disk_size_gb"].(int)))
		buf.WriteString(fmt.Sprintf("%d-", ins["memory_mb"].(int)))
	}

	return int(hash(buf.String()))
}

func resourceMachinePoolOpenStackHash(v interface{}) int {
	var buf bytes.Buffer
	m := v.(map[string]interface{})

	buf.WriteString(fmt.Sprintf("%t-", m["control_plane"].(bool)))
	buf.WriteString(fmt.Sprintf("%t-", m["control_plane_as_worker"].(bool)))
	buf.WriteString(fmt.Sprintf("%s-", m["name"].(string)))
	buf.WriteString(fmt.Sprintf("%d-", m["count"].(int)))

	buf.WriteString(fmt.Sprintf("%s-", m["instance_type"].(string)))
	buf.WriteString(fmt.Sprintf("%s-", m["subnet_id"].(string)))
	buf.WriteString(fmt.Sprintf("%s-", m["update_strategy"].(string)))
	buf.WriteString(fmt.Sprintf("%s-", m["azs"].(*schema.Set).GoString()))

	return int(hash(buf.String()))
}

func resourceMachinePoolMaasHash(v interface{}) int {
	var buf bytes.Buffer
	m := v.(map[string]interface{})
	//d := m["disk"].([]interface{})[0].(map[string]interface{})
	buf.WriteString(fmt.Sprintf("%t-", m["control_plane"].(bool)))
	buf.WriteString(fmt.Sprintf("%t-", m["control_plane_as_worker"].(bool)))
	buf.WriteString(fmt.Sprintf("%s-", m["name"].(string)))
	buf.WriteString(fmt.Sprintf("%d-", m["count"].(int)))
	if v, found := m["instance_type"]; found {
		ins := v.([]interface{})[0].(map[string]interface{})
		buf.WriteString(fmt.Sprintf("%d-", ins["min_cpu"].(int)))
		buf.WriteString(fmt.Sprintf("%d-", ins["min_memory_mb"].(int)))
	}
	buf.WriteString(fmt.Sprintf("%s-", m["azs"].(*schema.Set).GoString()))

	return int(hash(buf.String()))
}

func resourceMachinePoolLibvirtHash(v interface{}) int {
	var buf bytes.Buffer
	m := v.(map[string]interface{})
	//d := m["disk"].([]interface{})[0].(map[string]interface{})
	buf.WriteString(fmt.Sprintf("%t-", m["control_plane"].(bool)))
	buf.WriteString(fmt.Sprintf("%t-", m["control_plane_as_worker"].(bool)))
	buf.WriteString(fmt.Sprintf("%s-", m["name"].(string)))
	buf.WriteString(fmt.Sprintf("%d-", m["count"].(int)))

	if v, found := m["instance_type"]; found {
		ins := v.([]interface{})[0].(map[string]interface{})
		buf.WriteString(fmt.Sprintf("%d-", ins["cpu"].(int)))
		buf.WriteString(fmt.Sprintf("%d-", ins["disk_size_gb"].(int)))
		buf.WriteString(fmt.Sprintf("%d-", ins["memory_mb"].(int)))
		buf.WriteString(fmt.Sprintf("%d-", ins["cpus_sets"].(string)))
<<<<<<< HEAD
		if ins["attached_disks_size_gb"] != nil {
			for _, disk := range ins["attached_disks_size_gb"].([]interface{}) {
=======
		if ins["attached_disks"] != nil {
			for _, disk := range ins["attached_disks"].([]interface{}) {
>>>>>>> a815a30f
				for j, prop := range disk.(map[string]interface{}) {
					switch {
					case j == "managed":
						buf.WriteString(fmt.Sprintf("%s-%s", j, prop.(bool)))
						break
					case j == "size_in_gb":
						buf.WriteString(fmt.Sprintf("%s-%s", j, prop.(int)))
						break
					default:
						buf.WriteString(fmt.Sprintf("%s-%s", j, prop.(string)))
					}
				}
			}
		}
	}

	return int(hash(buf.String()))
}

func resourceMachinePoolEdgeHash(v interface{}) int {
	var buf bytes.Buffer
	m := v.(map[string]interface{})
	buf.WriteString(fmt.Sprintf("%t-", m["control_plane"].(bool)))
	buf.WriteString(fmt.Sprintf("%t-", m["control_plane_as_worker"].(bool)))
	buf.WriteString(fmt.Sprintf("%s-", m["name"].(string)))
	buf.WriteString(fmt.Sprintf("%d-", m["count"].(int)))

	return int(hash(buf.String()))
}

func HashStringMapList(v interface{}) string {
	var b bytes.Buffer
	m := v.([]interface{})

	for _, i := range m {
		b.WriteString(HashStringMap(i))
	}

	return b.String()
}

func HashStringMap(v interface{}) string {
	var b bytes.Buffer
	m := v.(map[string]interface{})

	keys := make([]string, 0, len(m))
	for k := range m {
		keys = append(keys, k)
	}
	sort.Strings(keys)

	for _, k := range keys {
		b.WriteString(fmt.Sprintf("%s-", m[k].(string)))
	}

	return b.String()
}

func hash(s string) uint32 {
	h := fnv.New32a()
	_, _ = h.Write([]byte(s))
	return h.Sum32()
}<|MERGE_RESOLUTION|>--- conflicted
+++ resolved
@@ -193,13 +193,8 @@
 		buf.WriteString(fmt.Sprintf("%d-", ins["disk_size_gb"].(int)))
 		buf.WriteString(fmt.Sprintf("%d-", ins["memory_mb"].(int)))
 		buf.WriteString(fmt.Sprintf("%d-", ins["cpus_sets"].(string)))
-<<<<<<< HEAD
-		if ins["attached_disks_size_gb"] != nil {
-			for _, disk := range ins["attached_disks_size_gb"].([]interface{}) {
-=======
 		if ins["attached_disks"] != nil {
 			for _, disk := range ins["attached_disks"].([]interface{}) {
->>>>>>> a815a30f
 				for j, prop := range disk.(map[string]interface{}) {
 					switch {
 					case j == "managed":
