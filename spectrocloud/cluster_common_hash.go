package spectrocloud

import (
	"bytes"
	"fmt"
	"hash/fnv"
	"sort"
	"strings"
	"time"

	"github.com/hashicorp/terraform-plugin-sdk/v2/helper/schema"
	"gopkg.in/yaml.v3"
)

func CommonHash(nodePool map[string]interface{}) *bytes.Buffer {
	var buf bytes.Buffer

	if _, ok := nodePool["additional_labels"]; ok {
		buf.WriteString(HashStringMap(nodePool["additional_labels"]))
	}
	if _, ok := nodePool["taints"]; ok {
		buf.WriteString(HashStringMapList(nodePool["taints"]))
	}
	if val, ok := nodePool["control_plane"]; ok {
		var boolVal bool
		switch v := val.(type) {
		case bool:
			boolVal = v
		case *bool:
			if v != nil {
				boolVal = *v
			}
		}
		buf.WriteString(fmt.Sprintf("%t-", boolVal))
	}
	if val, ok := nodePool["control_plane_as_worker"]; ok {
		var boolVal bool
		switch v := val.(type) {
		case bool:
			boolVal = v
		case *bool:
			if v != nil {
				boolVal = *v
			}
		}
		buf.WriteString(fmt.Sprintf("%t-", boolVal))
	}
	if val, ok := nodePool["name"]; ok {
		buf.WriteString(fmt.Sprintf("%s-", val.(string)))
	}
	if val, ok := nodePool["count"]; ok {
		buf.WriteString(fmt.Sprintf("%d-", val.(int)))
	}
	if val, ok := nodePool["update_strategy"]; ok {
		buf.WriteString(fmt.Sprintf("%s-", val.(string)))
	}
	if val, ok := nodePool["node_repave_interval"]; ok {
		buf.WriteString(fmt.Sprintf("%d-", val.(int)))
	}
	/*if val, ok := nodePool["instance_type"]; ok {
		buf.WriteString(fmt.Sprintf("%s-", val.(string)))
	}
	if val, ok := nodePool["azs"]; ok {
		buf.WriteString(fmt.Sprintf("%s-", val.(string)))
	}*/
	if val, ok := nodePool["min"]; ok {
		buf.WriteString(fmt.Sprintf("%d-", val.(int)))
	}
	if val, ok := nodePool["max"]; ok {
		buf.WriteString(fmt.Sprintf("%d-", val.(int)))
	}
	if _, ok := nodePool["node"]; ok {
		buf.WriteString(HashStringMapList(nodePool["node"]))
	}

	return &buf
}

func resourceMachinePoolAzureHash(v interface{}) int {
	m := v.(map[string]interface{})
	buf := CommonHash(m)

	if val, ok := m["instance_type"]; ok {
		buf.WriteString(fmt.Sprintf("%s-", val.(string)))
	}
	if val, ok := m["is_system_node_pool"]; ok {
		var boolVal bool
		switch v := val.(type) {
		case bool:
			boolVal = v
		case *bool:
			if v != nil {
				boolVal = *v
			}
		}
		buf.WriteString(fmt.Sprintf("%t-", boolVal))
	}
	if val, ok := m["os_type"]; ok && val != "" {
		buf.WriteString(fmt.Sprintf("%s-", val.(string)))
	}

	return int(hash(buf.String()))
}

func resourceMachinePoolAksHash(v interface{}) int {
	nodePool := v.(map[string]interface{})
	var buf bytes.Buffer

	// Include all fields that should trigger a machine pool update
	if val, ok := nodePool["name"]; ok {
		buf.WriteString(fmt.Sprintf("%s-", val.(string)))
	}
	if val, ok := nodePool["count"]; ok {
		buf.WriteString(fmt.Sprintf("%d-", val.(int)))
	}
	if val, ok := nodePool["instance_type"]; ok {
		buf.WriteString(fmt.Sprintf("%s-", val.(string)))
	}
	if val, ok := nodePool["disk_size_gb"]; ok {
		buf.WriteString(fmt.Sprintf("%d-", val.(int)))
	}
	if val, ok := nodePool["is_system_node_pool"]; ok {
		var boolVal bool
		switch v := val.(type) {
		case bool:
			boolVal = v
		case *bool:
			if v != nil {
				boolVal = *v
			}
		}
		buf.WriteString(fmt.Sprintf("%t-", boolVal))
	}
	if val, ok := nodePool["storage_account_type"]; ok {
		buf.WriteString(fmt.Sprintf("%s-", val.(string)))
	}

	// Additional labels (map)
	if _, ok := nodePool["additional_labels"]; ok {
		buf.WriteString(HashStringMap(nodePool["additional_labels"]))
	}

	// Update strategy
	if val, ok := nodePool["update_strategy"]; ok {
		buf.WriteString(fmt.Sprintf("%s-", val.(string)))
	}

	// Min and Max for autoscaling
	if nodePool["min"] != nil {
		buf.WriteString(fmt.Sprintf("%d-", nodePool["min"].(int)))
	}
	if nodePool["max"] != nil {
		buf.WriteString(fmt.Sprintf("%d-", nodePool["max"].(int)))
	}

	// Node configuration (list of maps)
	if nodePool["node"] != nil {
		buf.WriteString(HashStringMapList(nodePool["node"]))
	}

	// Taints (list of maps)
	if _, ok := nodePool["taints"]; ok {
		buf.WriteString(HashStringMapList(nodePool["taints"]))
	}

	return int(hash(buf.String()))
}

func resourceMachinePoolGcpHash(v interface{}) int {
	m := v.(map[string]interface{})
	buf := CommonHash(m)
	if _, ok := m["disk_size_gb"]; ok {
		buf.WriteString(fmt.Sprintf("%d-", m["disk_size_gb"].(int)))
	}

	buf.WriteString(fmt.Sprintf("%s-", m["instance_type"].(string)))
	if _, ok := m["azs"]; ok {
		if m["azs"] != nil {
			azsSet := m["azs"].(*schema.Set)
			azsList := azsSet.List()
			azsListStr := make([]string, len(azsList))
			for i, v := range azsList {
				azsListStr[i] = v.(string)
			}
			sort.Strings(azsListStr)
			azsStr := strings.Join(azsListStr, "-")
			buf.WriteString(fmt.Sprintf("%s-", azsStr))
		}
	}
	return int(hash(buf.String()))
}

func resourceMachinePoolAwsHash(v interface{}) int {
	m := v.(map[string]interface{})
	buf := CommonHash(m)

	if m["min"] != nil {
		buf.WriteString(fmt.Sprintf("%d-", m["min"].(int)))
	}
	if m["max"] != nil {
		buf.WriteString(fmt.Sprintf("%d-", m["max"].(int)))
	}
	buf.WriteString(fmt.Sprintf("%s-", m["instance_type"].(string)))
	buf.WriteString(fmt.Sprintf("%s-", m["capacity_type"].(string)))
	buf.WriteString(fmt.Sprintf("%s-", m["max_price"].(string)))
	if m["azs"] != nil {
		azsSet := m["azs"].(*schema.Set)
		azsList := azsSet.List()
		azsListStr := make([]string, len(azsList))
		for i, v := range azsList {
			azsListStr[i] = v.(string)
		}
		sort.Strings(azsListStr)
		azsStr := strings.Join(azsListStr, "-")
		buf.WriteString(fmt.Sprintf("%s-", azsStr))
	}
	buf.WriteString(fmt.Sprintf("%s-", m["azs"].(*schema.Set).GoString()))
	buf.WriteString(HashStringMap(m["az_subnets"]))

	return int(hash(buf.String()))
}

func resourceMachinePoolEksHash(v interface{}) int {
	nodePool := v.(map[string]interface{})
	var buf bytes.Buffer

	if val, ok := nodePool["count"]; ok {
		buf.WriteString(fmt.Sprintf("%d-", val.(int)))
	}
	if val, ok := nodePool["disk_size_gb"]; ok {
		buf.WriteString(fmt.Sprintf("%d-", val.(int)))
	}
	if val, ok := nodePool["instance_type"]; ok {
		buf.WriteString(fmt.Sprintf("%s-", val.(string)))
	}
	if val, ok := nodePool["name"]; ok {
		buf.WriteString(fmt.Sprintf("%s-", val.(string)))
	}

	if _, ok := nodePool["additional_labels"]; ok {
		buf.WriteString(HashStringMap(nodePool["additional_labels"]))
	}
	if val, ok := nodePool["ami_type"]; ok {
		buf.WriteString(fmt.Sprintf("%s-", val.(string)))
	}

	keys := make([]string, 0, len(nodePool["az_subnets"].(map[string]interface{})))
	for k := range nodePool["az_subnets"].(map[string]interface{}) {
		keys = append(keys, k)
	}
	sort.Strings(keys)
	for _, k := range keys {
		buf.WriteString(fmt.Sprintf("%s-%s", k, nodePool["az_subnets"].(map[string]interface{})[k].(string)))
	}

	if nodePool["azs"] != nil {
		azsList := nodePool["azs"].([]interface{})
		azsListStr := make([]string, len(azsList))
		for i, v := range azsList {
			azsListStr[i] = v.(string)
		}
		sort.Strings(azsListStr)
		azsStr := strings.Join(azsListStr, "-")
		buf.WriteString(fmt.Sprintf("%s-", azsStr))
	}

	if val, ok := nodePool["capacity_type"]; ok {
		buf.WriteString(fmt.Sprintf("%s-", val.(string)))
	}

	if nodePool["min"] != nil {
		buf.WriteString(fmt.Sprintf("%d-", nodePool["min"].(int)))
	}
	if nodePool["max"] != nil {
		buf.WriteString(fmt.Sprintf("%d-", nodePool["max"].(int)))
	}
	if nodePool["max_price"] != nil {
		buf.WriteString(fmt.Sprintf("%s-", nodePool["max_price"].(string)))
	}
	if nodePool["node"] != nil {
		buf.WriteString(HashStringMapList(nodePool["node"]))
	}
	if _, ok := nodePool["taints"]; ok {
		buf.WriteString(HashStringMapList(nodePool["taints"]))
	}
	if nodePool["eks_launch_template"] != nil {
		buf.WriteString(eksLaunchTemplate(nodePool["eks_launch_template"]))
	}
	if val, ok := nodePool["update_strategy"]; ok {
		buf.WriteString(fmt.Sprintf("%s-", val.(string)))
	}

	return int(hash(buf.String()))
}

func resourceMachinePoolGkeHash(v interface{}) int {
	nodePool := v.(map[string]interface{})
	var buf bytes.Buffer

	// Include all fields that should trigger a machine pool update
	if val, ok := nodePool["name"]; ok {
		buf.WriteString(fmt.Sprintf("%s-", val.(string)))
	}
	if val, ok := nodePool["count"]; ok {
		buf.WriteString(fmt.Sprintf("%d-", val.(int)))
	}
	if val, ok := nodePool["disk_size_gb"]; ok {
		buf.WriteString(fmt.Sprintf("%d-", val.(int)))
	}
	if val, ok := nodePool["instance_type"]; ok {
		buf.WriteString(fmt.Sprintf("%s-", val.(string)))
	}

	// Additional labels (map)
	if _, ok := nodePool["additional_labels"]; ok {
		buf.WriteString(HashStringMap(nodePool["additional_labels"]))
	}

	// Update strategy
	if val, ok := nodePool["update_strategy"]; ok {
		buf.WriteString(fmt.Sprintf("%s-", val.(string)))
	}

	// Node configuration (list of maps)
	if nodePool["node"] != nil {
		buf.WriteString(HashStringMapList(nodePool["node"]))
	}

	// Taints (list of maps)
	if _, ok := nodePool["taints"]; ok {
		buf.WriteString(HashStringMapList(nodePool["taints"]))
	}

	return int(hash(buf.String()))
}

func eksLaunchTemplate(v interface{}) string {
	var buf bytes.Buffer
	if len(v.([]interface{})) > 0 {
		m := v.([]interface{})[0].(map[string]interface{})

		if m["ami_id"] != nil {
			buf.WriteString(fmt.Sprintf("%s-", m["ami_id"].(string)))
		}
		if m["root_volume_type"] != nil {
			buf.WriteString(fmt.Sprintf("%s-", m["root_volume_type"].(string)))
		}
		if m["root_volume_iops"] != nil {
			buf.WriteString(fmt.Sprintf("%d-", m["root_volume_iops"].(int)))
		}
		if m["root_volume_throughput"] != nil {
			buf.WriteString(fmt.Sprintf("%d-", m["root_volume_throughput"].(int)))
		}
		if m["additional_security_groups"] != nil {
			for _, sg := range m["additional_security_groups"].(*schema.Set).List() {
				buf.WriteString(fmt.Sprintf("%s-", sg.(string)))
			}
		}
	}

	return buf.String()
}

func resourceMachinePoolVsphereHash(v interface{}) int {
	m := v.(map[string]interface{})
	buf := CommonHash(m)

	if v, found := m["instance_type"]; found {
		if len(v.([]interface{})) > 0 {
			ins := v.([]interface{})[0].(map[string]interface{})
			buf.WriteString(fmt.Sprintf("%d-", ins["cpu"].(int)))
			buf.WriteString(fmt.Sprintf("%d-", ins["disk_size_gb"].(int)))
			buf.WriteString(fmt.Sprintf("%d-", ins["memory_mb"].(int)))
		}
	}

	if placements, found := m["placement"]; found {
		for _, p := range placements.([]interface{}) {
			place := p.(map[string]interface{})
			buf.WriteString(fmt.Sprintf("%s-", place["cluster"].(string)))
			buf.WriteString(fmt.Sprintf("%s-", place["resource_pool"].(string)))
			buf.WriteString(fmt.Sprintf("%s-", place["datastore"].(string)))
			buf.WriteString(fmt.Sprintf("%s-", place["network"].(string)))
			buf.WriteString(fmt.Sprintf("%s-", place["static_ip_pool_id"].(string)))
		}
	}
	return int(hash(buf.String()))
}

func resourceMachinePoolCustomCloudHash(v interface{}) int {
	m := v.(map[string]interface{})
	var buf bytes.Buffer

	// IMPORTANT: Only include user-provided fields in hash
	// Do NOT include computed fields (name, count, additional_labels) as they cause perpetual diffs

	if _, ok := m["taints"]; ok {
		buf.WriteString(HashStringMapList(m["taints"]))
	}
	if val, ok := m["control_plane"]; ok {
		var boolVal bool
		switch v := val.(type) {
		case bool:
			boolVal = v
		case *bool:
			if v != nil {
				boolVal = *v
			}
		}
		buf.WriteString(fmt.Sprintf("%t-", boolVal))
	}
	if val, ok := m["control_plane_as_worker"]; ok {
		var boolVal bool
		switch v := val.(type) {
		case bool:
			boolVal = v
		case *bool:
			if v != nil {
				boolVal = *v
			}
		}
		buf.WriteString(fmt.Sprintf("%t-", boolVal))
	}

	// Normalize YAML to match StateFunc behavior (critical for preventing perpetual diffs)
	if yamlContent, ok := m["node_pool_config"].(string); ok {
		normalizedYAML := NormalizeYamlContent(yamlContent)
		buf.WriteString(fmt.Sprintf("%s-", normalizedYAML))
	}

	// Include overrides in hash calculation for change detection
	if overrides, ok := m["overrides"]; ok {
		buf.WriteString(HashStringMap(overrides))
	}

	return int(hash(buf.String()))
}

func resourceMachinePoolVirtualHash(v interface{}) int {
	m := v.(map[string]interface{})
	buf := CommonHash(m)

	return int(hash(buf.String()))
}

func resourceMachinePoolMaasHash(v interface{}) int {
	m := v.(map[string]interface{})
	buf := CommonHash(m)

	if v, found := m["instance_type"]; found {
		if len(v.([]interface{})) > 0 {
			ins := v.([]interface{})[0].(map[string]interface{})
			buf.WriteString(fmt.Sprintf("%d-", ins["min_cpu"].(int)))
			buf.WriteString(fmt.Sprintf("%d-", ins["min_memory_mb"].(int)))
		}
	}
	if azs, ok := m["azs"]; ok && azs != nil {
		buf.WriteString(fmt.Sprintf("%s-", azs.(*schema.Set).GoString()))
	}
	if nodeTags, ok := m["node_tags"]; ok && nodeTags != nil {
		buf.WriteString(fmt.Sprintf("%s-", nodeTags.(*schema.Set).GoString()))
	}

	// Include placement fields if present
	if placementRaw, ok := m["placement"]; ok {
		placementList := placementRaw.([]interface{})
		if len(placementList) > 0 {
			place := placementList[0].(map[string]interface{})
			if rp, ok := place["resource_pool"]; ok && rp != nil {
				buf.WriteString(fmt.Sprintf("%s-", rp.(string)))
			}
		}
	}

	// Include use_lxd_vm flag
	if v, ok := m["use_lxd_vm"]; ok {
		buf.WriteString(fmt.Sprintf("%t-", v.(bool)))
	}

	// Include network settings if present
	if networkRaw, ok := m["network"]; ok {
		networkList := networkRaw.([]interface{})
		if len(networkList) > 0 {
			net := networkList[0].(map[string]interface{})
			if name, ok := net["network_name"]; ok && name != nil {
				buf.WriteString(fmt.Sprintf("%s-", name.(string)))
			}
			if parent, ok := net["parent_pool_uid"]; ok && parent != nil {
				buf.WriteString(fmt.Sprintf("%s-", parent.(string)))
			}
			if staticIP, ok := net["static_ip"]; ok {
				buf.WriteString(fmt.Sprintf("%t-", staticIP.(bool)))
			}
		}
	}

	return int(hash(buf.String()))
}

func InstanceTypeHash(ins map[string]interface{}) string {
	var buf bytes.Buffer
	buf.WriteString(fmt.Sprintf("%d-", ins["cpu"].(int)))
	buf.WriteString(fmt.Sprintf("%d-", ins["disk_size_gb"].(int)))
	buf.WriteString(fmt.Sprintf("%d-", ins["memory_mb"].(int)))
	buf.WriteString(fmt.Sprintf("%s-", ins["cpus_sets"].(string)))
	if ins["cache_passthrough"] != nil {
		buf.WriteString(fmt.Sprintf("%s-%t", "cache_passthrough", ins["cache_passthrough"].(bool)))
	}
	if ins["gpu_config"] != nil {
		config, _ := ins["gpu_config"].(map[string]interface{})
		if config != nil {
			buf.WriteString(GpuConfigHash(config))
		}
	}

	if ins["attached_disks"] != nil {
		for _, disk := range ins["attached_disks"].([]interface{}) {
			diskMap := disk.(map[string]interface{})
			if diskMap["managed"] != nil {
				buf.WriteString(fmt.Sprintf("%s-%t", "managed", diskMap["managed"].(bool)))
			}
			if diskMap["size_in_gb"] != nil {
				buf.WriteString(fmt.Sprintf("%s-%d", "size_in_gb", diskMap["size_in_gb"].(int)))
			}
		}
	}
	return buf.String()
}

func GpuConfigHash(config map[string]interface{}) string {
	var buf bytes.Buffer
	buf.WriteString(fmt.Sprintf("%d-", config["num_gpus"].(int)))
	buf.WriteString(fmt.Sprintf("%s-", config["device_model"].(string)))
	buf.WriteString(fmt.Sprintf("%s-", config["vendor"].(string)))
	buf.WriteString(HashStringMap(config["addresses"]))
	return buf.String()
}

func resourceMachinePoolEdgeNativeHash(v interface{}) int {
	m := v.(map[string]interface{})
	buf := CommonHash(m)

	if edgeHosts, found := m["edge_host"]; found {
		var edgeHostList []interface{}
		if edgeHostSet, ok := edgeHosts.(*schema.Set); ok {
			edgeHostList = edgeHostSet.List()
		} else if edgeHostListRaw, ok := edgeHosts.([]interface{}); ok {
			// Fallback for backward compatibility
			edgeHostList = edgeHostListRaw
		}

		for _, host := range edgeHostList {
			hostMap := host.(map[string]interface{})

			if hostName, ok := hostMap["host_name"]; ok {
				buf.WriteString(fmt.Sprintf("host_name:%s-", hostName.(string)))
			}

			if hostUID, ok := hostMap["host_uid"]; ok {
				buf.WriteString(fmt.Sprintf("host_uid:%s-", hostUID.(string)))
			}

			if staticIP, ok := hostMap["static_ip"]; ok {
				buf.WriteString(fmt.Sprintf("static_ip:%s-", staticIP.(string)))
			}

			if nicName, ok := hostMap["nic_name"]; ok {
				buf.WriteString(fmt.Sprintf("nic_name:%s-", nicName.(string)))
			}

			if defaultGateway, ok := hostMap["default_gateway"]; ok {
				buf.WriteString(fmt.Sprintf("default_gateway:%s-", defaultGateway.(string)))
			}

			if subnetMask, ok := hostMap["subnet_mask"]; ok {
				buf.WriteString(fmt.Sprintf("subnet_mask:%s-", subnetMask.(string)))
			}

			if dnsServers, ok := hostMap["dns_servers"]; ok {
				var dns []string
				for _, v := range dnsServers.(*schema.Set).List() {
					dns = append(dns, v.(string))
				}
				buf.WriteString(fmt.Sprintf("dns_servers:%s-", strings.Join(dns, ",")))
			}

			if twoNodeRole, ok := hostMap["two_node_role"]; ok {
				buf.WriteString(fmt.Sprintf("two_node_role:%s-", twoNodeRole.(string)))
			}
		}
	}

	return int(hash(buf.String()))
}

func resourceClusterHash(v interface{}) int {
	var buf bytes.Buffer
	m := v.(map[string]interface{})

	buf.WriteString(fmt.Sprintf("%s-", m["uid"].(string)))

	return int(hash(buf.String()))
}

func HashStringMapList(v interface{}) string {
	var b bytes.Buffer
	m := v.([]interface{})

	if len(m) == 0 {
		return ""
	}

	hashes := make([]string, 0)

	for _, i := range m {
		hashes = append(hashes, HashStringMap(i))
	}

	sortedHashes := make([]string, len(hashes))
	copy(sortedHashes, hashes)
	sort.Strings(sortedHashes)

	for _, i := range sortedHashes {
		b.WriteString(i)
	}

	return b.String()
}

func HashStringMap(v interface{}) string {
	if v == nil {
		return ""
	}

	m, ok := v.(map[string]interface{})
	if !ok || len(m) == 0 {
		return ""
	}

	var b bytes.Buffer

	// Create and sort the keys
	keys := make([]string, 0, len(m))
	for k := range m {
		keys = append(keys, k)
	}
	sort.Strings(keys)

	// Construct the string based on sorted keys
	for _, k := range keys {
		b.WriteString(fmt.Sprintf("%s-%s", k, m[k].(string)))
	}

	return b.String()
}

func hash(s string) uint32 {
	h := fnv.New32a()
	_, _ = h.Write([]byte(s))
	return h.Sum32()
}

// YamlContentHash creates a hash based on YAML semantic content, ignoring formatting
func YamlContentHash(yamlContent string) string {
	canonicalContent := yamlContentToCanonicalString(yamlContent)
	h := fnv.New64a()
	if _, err := h.Write([]byte(canonicalContent)); err != nil {
		// If hash writing fails, return a fallback hash
		return fmt.Sprintf("error_hash_%d", time.Now().UnixNano())
	}
	return fmt.Sprintf("%x", h.Sum64())
}

// yamlContentToCanonicalString converts YAML content to a canonical string for hashing
func yamlContentToCanonicalString(yamlContent string) string {
	if strings.TrimSpace(yamlContent) == "" {
		return ""
	}

	// Split multi-document YAML
	documents := strings.Split(yamlContent, "---")
	var canonicalDocs []string

	for _, doc := range documents {
		doc = strings.TrimSpace(doc)
		if doc == "" {
			continue
		}

		// Parse YAML document
		var yamlData interface{}
		if err := yaml.Unmarshal([]byte(doc), &yamlData); err != nil {
			// If parsing fails, use original doc for canonical form
			canonicalDocs = append(canonicalDocs, doc)
			continue
		}

		// Convert to canonical string representation
		canonical := toCanonicalString(yamlData)
		canonicalDocs = append(canonicalDocs, canonical)
	}

	if len(canonicalDocs) == 0 {
		return ""
	}

	return strings.Join(canonicalDocs, "|||") // Use ||| as document separator
}

// toCanonicalString converts a YAML structure to a deterministic string representation
func toCanonicalString(data interface{}) string {
	switch v := data.(type) {
	case map[string]interface{}:
		// Sort keys for deterministic output
		keys := make([]string, 0, len(v))
		for k := range v {
			keys = append(keys, k)
		}
		sort.Strings(keys)

		var parts []string
		for _, k := range keys {
			value := toCanonicalString(v[k])
			parts = append(parts, fmt.Sprintf("%s:%s", k, value))
		}
		return "{" + strings.Join(parts, ",") + "}"

	case map[interface{}]interface{}:
		// Convert to string map and recurse
		stringMap := make(map[string]interface{})
		for key, value := range v {
			if keyStr, ok := key.(string); ok {
				stringMap[keyStr] = value
			}
		}
		return toCanonicalString(stringMap)

	case []interface{}:
		var parts []string
		for _, item := range v {
			parts = append(parts, toCanonicalString(item))
		}
		return "[" + strings.Join(parts, ",") + "]"

	case string:
		return fmt.Sprintf("\"%s\"", v)
	case int, int64, float64, bool:
		return fmt.Sprintf("%v", v)
	case nil:
		return "null"
	default:
		return fmt.Sprintf("%v", v)
	}
}

// NormalizeYamlContent parses YAML and re-serializes it in a consistent format for StateFunc
func NormalizeYamlContent(yamlContent string) string {
	if strings.TrimSpace(yamlContent) == "" {
		return ""
	}

	// Split multi-document YAML
	documents := strings.Split(yamlContent, "---")
	var normalizedDocs []string

	for _, doc := range documents {
		doc = strings.TrimSpace(doc)
		if doc == "" {
			continue
		}

		// Parse YAML document
		var yamlData interface{}
		if err := yaml.Unmarshal([]byte(doc), &yamlData); err != nil {
			// If parsing fails, return original (trimmed)
			normalizedDocs = append(normalizedDocs, doc)
			continue
		}

		// Re-serialize in consistent format
		normalizedYaml, err := yaml.Marshal(yamlData)
		if err != nil {
			// If marshaling fails, return original (trimmed)
			normalizedDocs = append(normalizedDocs, doc)
			continue
		}

		normalizedDocs = append(normalizedDocs, strings.TrimSpace(string(normalizedYaml)))
	}

	if len(normalizedDocs) == 0 {
		return ""
	}

	return strings.Join(normalizedDocs, "\n---\n")
}

func resourceMachinePoolOpenStackHash(v interface{}) int {
	nodePool := v.(map[string]interface{})
	var buf bytes.Buffer

	// Use CommonHash for common fields: additional_labels, taints, control_plane,
	// control_plane_as_worker, name, count, update_strategy, node_repave_interval, node
	commonBuf := CommonHash(nodePool)
	buf.WriteString(commonBuf.String())

	// Add OpenStack-specific fields
	if val, ok := nodePool["instance_type"]; ok {
		buf.WriteString(fmt.Sprintf("%s-", val.(string)))
	}

	// Handle azs (TypeSet) - sort for deterministic hash
	if nodePool["azs"] != nil {
		azsSet := nodePool["azs"].(*schema.Set)
		azsList := azsSet.List()
		azsListStr := make([]string, len(azsList))
		for i, v := range azsList {
			azsListStr[i] = v.(string)
		}
		sort.Strings(azsListStr)
		azsStr := strings.Join(azsListStr, "-")
		buf.WriteString(fmt.Sprintf("%s-", azsStr))
	}

	// Handle subnet_id (optional string field)
	if val, ok := nodePool["subnet_id"]; ok && val != nil && val.(string) != "" {
		buf.WriteString(fmt.Sprintf("%s-", val.(string)))
	}

	return int(hash(buf.String()))
<<<<<<< HEAD
}

// resourceEdgeHostHash creates a hash for edge_host TypeSet
func resourceEdgeHostHash(v interface{}) int {
	var buf bytes.Buffer
	host := v.(map[string]interface{})

	// Required field - always include
	if hostUID, ok := host["host_uid"]; ok && hostUID != nil {
		buf.WriteString(fmt.Sprintf("host_uid:%s-", hostUID.(string)))
	}

	// Optional fields
	if hostName, ok := host["host_name"]; ok && hostName != nil && hostName.(string) != "" {
		buf.WriteString(fmt.Sprintf("host_name:%s-", hostName.(string)))
	}

	if staticIP, ok := host["static_ip"]; ok && staticIP != nil && staticIP.(string) != "" {
		buf.WriteString(fmt.Sprintf("static_ip:%s-", staticIP.(string)))
	}

	if nicName, ok := host["nic_name"]; ok && nicName != nil && nicName.(string) != "" {
		buf.WriteString(fmt.Sprintf("nic_name:%s-", nicName.(string)))
	}

	if defaultGateway, ok := host["default_gateway"]; ok && defaultGateway != nil && defaultGateway.(string) != "" {
		buf.WriteString(fmt.Sprintf("default_gateway:%s-", defaultGateway.(string)))
	}

	if subnetMask, ok := host["subnet_mask"]; ok && subnetMask != nil && subnetMask.(string) != "" {
		buf.WriteString(fmt.Sprintf("subnet_mask:%s-", subnetMask.(string)))
	}

	// Handle dns_servers (TypeSet) - sort for deterministic hash
	if dnsServers, ok := host["dns_servers"]; ok && dnsServers != nil {
		if dnsSet, ok := dnsServers.(*schema.Set); ok {
			dnsList := dnsSet.List()
			dnsListStr := make([]string, len(dnsList))
			for i, v := range dnsList {
				dnsListStr[i] = v.(string)
			}
			sort.Strings(dnsListStr)
			buf.WriteString(fmt.Sprintf("dns_servers:%s-", strings.Join(dnsListStr, ",")))
		}
	}

	if twoNodeRole, ok := host["two_node_role"]; ok && twoNodeRole != nil && twoNodeRole.(string) != "" {
		buf.WriteString(fmt.Sprintf("two_node_role:%s-", twoNodeRole.(string)))
	}

	return int(hash(buf.String()))
=======
>>>>>>> 9defe201
}<|MERGE_RESOLUTION|>--- conflicted
+++ resolved
@@ -828,7 +828,6 @@
 	}
 
 	return int(hash(buf.String()))
-<<<<<<< HEAD
 }
 
 // resourceEdgeHostHash creates a hash for edge_host TypeSet
@@ -880,6 +879,4 @@
 	}
 
 	return int(hash(buf.String()))
-=======
->>>>>>> 9defe201
-}+}
