package spectrocloud

import (
	"context"
	"fmt"
	"strings"

	"github.com/hashicorp/terraform-plugin-sdk/v2/diag"
	"github.com/spectrocloud/palette-sdk-go/client"

	"github.com/hashicorp/terraform-plugin-sdk/v2/helper/schema"
)

func dataSourcePack() *schema.Resource {
	return &schema.Resource{
		ReadContext: dataSourcePackRead,
		Description: "This data resource provides the ability to search for a pack in the Palette registries. It supports more advanced search criteria than the `pack_simple` data source.",

		Schema: map[string]*schema.Schema{
			"filters": {
				Type:          schema.TypeString,
				Optional:      true,
<<<<<<< HEAD
				ConflictsWith: []string{"id", "cloud", "name", "version"},
=======
				Description:  "Filters to apply when searching for a pack. This is a string of the form 'key1=value1' with 'AND', 'OR` operators. Refer to the Palette API [pack search API endpoint documentation](https://docs.spectrocloud.com/api/v1/v-1-packs-search/) for filter examples..",
				ConflictsWith: []string{"id", "cloud", "name", "version", "registry_uid"},
>>>>>>> fd446fc1
			},
			"id": {
				Type:          schema.TypeString,
				Computed:      true,
				Optional:      true,
<<<<<<< HEAD
				ConflictsWith: []string{"filters", "cloud", "name", "version"},
			},
			"name": {
				Type:        schema.TypeString,
				Computed:    true,
				Optional:    true,
				Description: "The name of the pack.",
=======
				Description:  "The UID of the pack returned.",
				ConflictsWith: []string{"filters", "cloud", "name", "version", "registry_uid"},
			},
			"name": {
				Type:     schema.TypeString,
				Description: "The name of the pack to search for.",
				Computed: true,
				Optional: true,
>>>>>>> fd446fc1
			},
			"cloud": {
				Type:     schema.TypeSet,
				Optional: true,
				Computed: true,
				Description: "Filter results by cloud type. If not provided, all cloud types are returned.",
				Set:      schema.HashString,
				Elem: &schema.Schema{
					Type: schema.TypeString,
				},
			},
			"version": {
<<<<<<< HEAD
				Type:        schema.TypeString,
				Computed:    true,
				Optional:    true,
				Description: "The version of the pack.",
			},
			"registry_uid": {
				Type:         schema.TypeString,
				Optional:     true,
				ExactlyOneOf: []string{"id", "filters", "registry_uid"},
=======
				Type:     schema.TypeString,
				Description: "The version of the pack to search for.",
				Computed: true,
				Optional: true,
			},
			"registry_uid": {
				Type:     schema.TypeString,
				Description: "The UID of the registry to search for the pack in. This is a required parameter starting from version 0.21.0.",
				Computed: true,
				Optional: true,
>>>>>>> fd446fc1
			},
			"type": {
				Type:     schema.TypeString,
				Description: "The type of pack to search for. Supported values are `helm`, `manifest`, `container`, `operator-instance`.",
				Computed: true,
				Optional: true,
			},
			"values": {
<<<<<<< HEAD
				Type:        schema.TypeString,
				Computed:    true,
				Description: "This is a stringified YAML object containing the pack configuration details. ",
=======
				Type:     schema.TypeString,
				Description: "The YAML values of the pack returned as string.",
				Computed: true,
>>>>>>> fd446fc1
			},
		},
	}
}

func dataSourcePackRead(_ context.Context, d *schema.ResourceData, m interface{}) diag.Diagnostics {
	c := m.(*client.V1Client)

	// Warning or errors can be collected in a slice type
	var diags diag.Diagnostics

	if v, ok := d.GetOk("type"); ok {
		if v.(string) == "manifest" {
			return diags
		}
		if v.(string) == "helm" {
			if regUID, ok := d.GetOk("registry_uid"); ok {
				registry, err := c.GetHelmRegistry(regUID.(string))
				if err != nil {
					return diag.FromErr(err)
				}
				if registry.Spec.IsPrivate {
					return diags
				}
			}
		}
		if v.(string) == "oci" {
			if _, ok := d.GetOk("registry_uid"); ok {
				// we don't have provision to get all helm chart/packs from oci basic type registry, hence skipping validation
				// we will move registry validation in profile creation (TBU)
				return diags
			}
		}
	}

	filters := make([]string, 0)
	registryUID := ""
	if v, ok := d.GetOk("filters"); ok {
		filters = append(filters, v.(string))
	} else if v, ok := d.GetOk("id"); ok {
		filters = append(filters, fmt.Sprintf("metadata.uid=%s", v.(string)))
	} else {
		if v, ok := d.GetOk("name"); ok {

			/*
				Cluster profile now supports packs duplication, but pack name has to be unique and will be double dashed
				and first part would be any random name to make overall pack name unique and 2nd part is actual pack name.
				Thus, splitting pack name with '--' to get the correct pack name to find pack uuid
			*/
			if strings.Contains(v.(string), "--") {
				v = strings.Split(v.(string), "--")[1]
			}
			filters = append(filters, fmt.Sprintf("spec.name=%s", v.(string)))
		}
		if v, ok := d.GetOk("version"); ok {
			filters = append(filters, fmt.Sprintf("spec.version=%s", v.(string)))
		}
		if v, ok := d.GetOk("registry_uid"); ok {
			registryUID = v.(string)
		}
		if v, ok := d.GetOk("cloud"); ok {
			clouds := expandStringList(v.(*schema.Set).List())
			if !stringContains(clouds, "all") {
				clouds = append(clouds, "all")
			}
			filters = append(filters, fmt.Sprintf("spec.cloudTypes_in_%s", strings.Join(clouds, ",")))
		}
	}

	packs, err := c.GetPacks(filters, registryUID)
	if err != nil {
		return diag.FromErr(err)
	}

	packName := "unknown"
	if v, ok := d.GetOk("name"); ok {
		packName = v.(string)
	}

	if len(packs) == 0 {
		diags = append(diags, diag.Diagnostic{
			Severity: diag.Error,
			Summary:  fmt.Sprintf("%s: no matching packs", packName),
			Detail:   "No packs matching criteria found",
		})
		return diags
	} else if len(packs) > 1 {
		packs_map := make(map[string]string, 0)
		for _, pack := range packs {
			packs_map[pack.Spec.RegistryUID] = pack.Spec.Name
		}
		diags = append(diags, diag.Diagnostic{
			Severity: diag.Error,
			Summary:  fmt.Sprintf("%s: Multiple packs returned", packName),
			Detail:   fmt.Sprintf("Found %d matching packs. Restrict packs criteria to a single match. %s", len(packs), packs_map),
		})
		return diags
	}

	pack := packs[0]

	clouds := make([]string, 0)
	for _, cloudType := range pack.Spec.CloudTypes {
		clouds = append(clouds, string(cloudType))
	}

	d.SetId(pack.Metadata.UID)
	err = d.Set("name", pack.Spec.Name)
	if err != nil {
		return diag.FromErr(err)
	}
	err = d.Set("cloud", clouds)
	if err != nil {
		return diag.FromErr(err)
	}
	err = d.Set("version", pack.Spec.Version)
	if err != nil {
		return diag.FromErr(err)
	}
	err = d.Set("registry_uid", pack.Spec.RegistryUID)
	if err != nil {
		return diag.FromErr(err)
	}
	err = d.Set("values", pack.Spec.Values)
	if err != nil {
		return diag.FromErr(err)
	}
	err = d.Set("type", pack.Spec.Type)
	if err != nil {
		return diag.FromErr(err)
	}

	return diags
}<|MERGE_RESOLUTION|>--- conflicted
+++ resolved
@@ -20,35 +20,21 @@
 			"filters": {
 				Type:          schema.TypeString,
 				Optional:      true,
-<<<<<<< HEAD
+				Description:  "Filters to apply when searching for a pack. This is a string of the form 'key1=value1' with 'AND', 'OR` operators. Refer to the Palette API [pack search API endpoint documentation](https://docs.spectrocloud.com/api/v1/v-1-packs-search/) for filter examples..",
 				ConflictsWith: []string{"id", "cloud", "name", "version"},
-=======
-				Description:  "Filters to apply when searching for a pack. This is a string of the form 'key1=value1' with 'AND', 'OR` operators. Refer to the Palette API [pack search API endpoint documentation](https://docs.spectrocloud.com/api/v1/v-1-packs-search/) for filter examples..",
-				ConflictsWith: []string{"id", "cloud", "name", "version", "registry_uid"},
->>>>>>> fd446fc1
 			},
 			"id": {
 				Type:          schema.TypeString,
 				Computed:      true,
 				Optional:      true,
-<<<<<<< HEAD
+				Description:  "The UID of the pack returned.",
 				ConflictsWith: []string{"filters", "cloud", "name", "version"},
 			},
 			"name": {
-				Type:        schema.TypeString,
-				Computed:    true,
-				Optional:    true,
-				Description: "The name of the pack.",
-=======
-				Description:  "The UID of the pack returned.",
-				ConflictsWith: []string{"filters", "cloud", "name", "version", "registry_uid"},
-			},
-			"name": {
 				Type:     schema.TypeString,
 				Description: "The name of the pack to search for.",
 				Computed: true,
 				Optional: true,
->>>>>>> fd446fc1
 			},
 			"cloud": {
 				Type:     schema.TypeSet,
@@ -61,28 +47,17 @@
 				},
 			},
 			"version": {
-<<<<<<< HEAD
-				Type:        schema.TypeString,
-				Computed:    true,
-				Optional:    true,
-				Description: "The version of the pack.",
+				Type:     schema.TypeString,
+				Description: "The version of the pack to search for.",
+				Computed: true,
+				Optional: true,
 			},
 			"registry_uid": {
-				Type:         schema.TypeString,
-				Optional:     true,
-				ExactlyOneOf: []string{"id", "filters", "registry_uid"},
-=======
-				Type:     schema.TypeString,
-				Description: "The version of the pack to search for.",
-				Computed: true,
-				Optional: true,
-			},
-			"registry_uid": {
 				Type:     schema.TypeString,
 				Description: "The UID of the registry to search for the pack in. This is a required parameter starting from version 0.21.0.",
-				Computed: true,
-				Optional: true,
->>>>>>> fd446fc1
+        ExactlyOneOf: []string{"id", "filters", "registry_uid"},
+				Computed: true,
+				Optional: true,
 			},
 			"type": {
 				Type:     schema.TypeString,
@@ -91,15 +66,9 @@
 				Optional: true,
 			},
 			"values": {
-<<<<<<< HEAD
-				Type:        schema.TypeString,
-				Computed:    true,
-				Description: "This is a stringified YAML object containing the pack configuration details. ",
-=======
 				Type:     schema.TypeString,
 				Description: "The YAML values of the pack returned as string.",
 				Computed: true,
->>>>>>> fd446fc1
 			},
 		},
 	}
