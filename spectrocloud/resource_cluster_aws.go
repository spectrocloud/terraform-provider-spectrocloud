--- conflicted
+++ resolved
@@ -389,18 +389,12 @@
 		oi["count"] = int(machinePool.Size)
 		oi["update_strategy"] = machinePool.UpdateStrategy.Type
 		oi["instance_type"] = machinePool.InstanceType
-<<<<<<< HEAD
-		oi["capacity_type"] = machinePool.CapacityType
-		oi["max_price"] = machinePool.SpotMarketOptions.MaxPrice
-
-=======
 		if machinePool.CapacityType != nil {
 			oi["capacity_type"] = machinePool.CapacityType
 		}
 		if machinePool.SpotMarketOptions != nil {
 			oi["max_price"] = machinePool.SpotMarketOptions.MaxPrice
 		}
->>>>>>> 0a85dc75
 		oi["disk_size_gb"] = int(machinePool.RootDeviceSize)
 		oi["azs"] = machinePool.Azs
 		ois[i] = oi
@@ -546,16 +540,6 @@
 		azs = append(azs, az.(string))
 	}
 
-<<<<<<< HEAD
-	capacityType, spotMarketOptions := getInstanceProperties(m)
-
-	mp := &models.V1AwsMachinePoolConfigEntity{
-		CloudConfig: &models.V1AwsMachinePoolCloudConfigEntity{
-			Azs:               azs,
-			InstanceType:      ptr.StringPtr(m["instance_type"].(string)),
-			CapacityType:      &capacityType,
-			SpotMarketOptions: &spotMarketOptions,
-=======
 	capacityType := "on-demand" // on-demand by default.
 	if m["capacity_type"] != nil && len(m["capacity_type"].(string)) > 0 {
 		capacityType = m["capacity_type"].(string)
@@ -566,7 +550,6 @@
 			Azs:          azs,
 			InstanceType: ptr.StringPtr(m["instance_type"].(string)),
 			CapacityType: &capacityType,
->>>>>>> 0a85dc75
 
 			RootDeviceSize: int64(m["disk_size_gb"].(int)),
 		},
